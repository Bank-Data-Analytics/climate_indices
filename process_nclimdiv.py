--- conflicted
+++ resolved
@@ -1,1359 +1,580 @@
-import argparse
-from datetime import datetime
-import indices
-import logging
-import multiprocessing
-import netCDF4
-import netcdf_utils
-import numpy as np
-<<<<<<< HEAD
-=======
-# import os
-# import subprocess
-# import sys
->>>>>>> 0d3f9f76
-
-#-----------------------------------------------------------------------------------------------------------------------
-# set up a basic, global logger which will write to the console as standard error
-logging.basicConfig(level=logging.INFO,
-                    format='%(asctime)s %(levelname)s %(message)s',
-                    datefmt='%Y-%m-%d  %H:%M:%S')
-logger = logging.getLogger(__name__)
-
-<<<<<<< HEAD
-=======
-# #-----------------------------------------------------------------------------------------------------------------------
-# # globals for use within each process
-# input_netcdf = ''
-# output_netcdf = ''
-# temp_var_name = ''
-# precip_var_name = ''
-# awc_var_name = ''
-# scale_months = []
-# data_start_year = -1
-# calibration_start_year = -1
-# calibration_end_year = -1
-# 
-# # multiprocessing lock we'll use to synchronize I/O writes to NetCDF file
-# lock = multiprocessing.Lock()
-# 
-# # ignore warnings
-# import warnings
-# warnings.simplefilter('ignore', Warning)
-# 
-# #-----------------------------------------------------------------------------------------------------------------------
-# def _init_process(worker_input_netcdf,
-#                   worker_output_netcdf,
-#                   worker_temp_var_name,
-#                   worker_precip_var_name,
-#                   worker_awc_var_name,
-#                   worker_scale_months,
-#                   worker_data_start_year,
-#                   worker_calibration_start_year, 
-#                   worker_calibration_end_year):
-#     
-#     # put the arguments into the global namespace
-#     global input_netcdf, \
-#            output_netcdf, \
-#            temp_var_name, \
-#            precip_var_name, \
-#            awc_var_name, \
-#            scale_months, \
-#            data_start_year, \
-#            calibration_start_year, \
-#            calibration_end_year
-#            
-#     input_netcdf = worker_input_netcdf
-#     output_netcdf = worker_output_netcdf
-#     temp_var_name = worker_temp_var_name
-#     precip_var_name = worker_precip_var_name
-#     awc_var_name = worker_awc_var_name
-#     scale_months = worker_scale_months
-#     data_start_year = worker_data_start_year
-#     calibration_start_year = worker_calibration_start_year
-#     calibration_end_year = worker_calibration_end_year
-#     
-# # #-----------------------------------------------------------------------------------------------------------------------
-# # def _initialize_netcdf(new_netcdf,
-# #                       template_netcdf,
-# #                       month_scales=None):
-# #     """
-# #     This function is used to initialize and return a netCDF4.Dataset object.
-# #     
-# #     :param new_netcdf: the file path/name of the new NetCDF Dataset object to be created and returned by this function
-# #     :param template_netcdf: an existing/open NetCDF Dataset object which will be used as a template for the Dataset
-# #                             that will be created by this function
-# #     :param month_scales: some of the indices this script computes, such as SPI, SPEI, and PNP, are typically computed for multiple
-# #                          month scales (i.e. 1-month, 3-month, 6-month, etc.), these can be specified here as a list of integers 
-# #     """
-# # 
-# #     # default to a common set of month scales if none were provided
-# #     if month_scales is None:
-# #         month_scales = [1, 2, 3, 6, 12, 24]
-# # 
-# #     # use NaNs as our default fill/missing value
-# #     fill_value=np.float32(np.NaN)
-# # 
-# #     # open the NetCDF datasets within a context manager
-# #     with netCDF4.Dataset(template_netcdf) as template_dataset, \
-# #          netCDF4.Dataset(new_netcdf, 'w') as new_dataset:
-# #  
-# #         # get the template's dimension sizes
-# #         divisions_count = template_dataset.variables['division'].size
-# #     
-# #         # copy the global attributes from the input
-# #         # TODO/FIXME add/modify global attributes to correspond with the actual dataset
-# #         new_dataset.setncatts(template_dataset.__dict__)
-# #         
-# #         # use "ClimDiv-1.0" as the Conventions setting in order to facilitate visualization by the NOAA Weather and Climate Toolkit
-# #         new_dataset.setncattr("Conventions", "ClimDiv-1.0")
-# #         
-# #         # create the time, x, and y dimensions
-# #         new_dataset.createDimension('time', None)
-# #         new_dataset.createDimension('division', divisions_count)
-# #     
-# #         # get the appropriate data types to use for the variables
-# #         time_dtype = netcdf_utils.find_netcdf_datatype(template_dataset.variables['time'])
-# #         divisions_dtype = netcdf_utils.find_netcdf_datatype(template_dataset.variables['division'])
-# #         data_dtype = netcdf_utils.find_netcdf_datatype(fill_value)
-# #     
-# #         # create the coordinate variables
-# #         time_units = new_dataset.createVariable('time', time_dtype, ('time',))
-# #         division_variable = new_dataset.createVariable('division', divisions_dtype, ('division',))
-# # 
-# #         # set the coordinate variables' attributes and values
-# #         time_units.setncatts(template_dataset.variables['time'].__dict__)
-# #         time_units[:] = template_dataset.variables['time'][:]
-# #         division_variable.setncatts(template_dataset.variables['division'].__dict__)
-# #         division_variable[:] = template_dataset.variables['division'][:]
-# # 
-# #         # create a variable for each unscaled index
-# #         unscaled_indices = ['pet', 'pdsi', 'phdi', 'pmdi', 'zindex', 'scpdsi']
-# #         for index in unscaled_indices:
-# #             if index == 'pet':
-# #                 
-# #                 variable_name = 'pet'
-# #                 variable_attributes = {'standard_name': 'pet',
-# #                                        'long_name': 'Potential Evapotranspiration (PET), from Thornthwaite\'s equation',
-# #                                        'valid_min': 0.0,
-# #                                        'valid_max': 2000.0,
-# #                                        'units': 'millimeter'}
-# #             
-# #             elif index == 'pdsi':
-# #                 
-# #                 variable_name = 'pdsi'
-# #                 variable_attributes = {'standard_name': 'pdsi',
-# #                                        'long_name': 'Palmer Drought Severity Index (PDSI)',
-# #                                        'valid_min': -10.0,
-# #                                        'valid_max': 10.0}
-# #             
-# #             elif index == 'scpdsi':
-# #                 
-# #                 variable_name = 'scpdsi'
-# #                 variable_attributes = {'standard_name': 'scpdsi',
-# #                                        'long_name': 'Self-calibrated Palmer Drought Severity Index (PDSI)',
-# #                                        'valid_min': -10.0,
-# #                                        'valid_max': 10.0}
-# #             
-# #             elif index == 'phdi':
-# #                 
-# #                 variable_name = 'phdi'
-# #                 variable_attributes = {'standard_name': 'phdi',
-# #                                        'long_name': 'Palmer Hydrological Drought Index (PHDI)',
-# #                                        'valid_min': -10.0,
-# #                                        'valid_max': 10.0}
-# #             
-# #             elif index == 'pmdi':
-# #                 
-# #                 variable_name = 'pmdi'
-# #                 variable_attributes = {'standard_name': 'pmdi',
-# #                                        'long_name': 'Palmer Modified Drought Index (PMDI)',
-# #                                        'valid_min': -10.0,
-# #                                        'valid_max': 10.0}
-# #             
-# #             elif index == 'zindex':
-# #                 
-# #                 variable_name = 'zindex'
-# #                 variable_attributes = {'standard_name': 'zindex',
-# #                                        'long_name': 'Palmer Z-Index',
-# #                                        'valid_min': -10.0,
-# #                                        'valid_max': 10.0}
-# # 
-# #             else:
-# # 
-# #                 message = '{0} is an unsupported index type'.format(index)
-# #                 logger.error(message)
-# #                 raise ValueError(message)
-# # 
-# #             # create variables with scale month
-# #             data_variable = new_dataset.createVariable(variable_name,
-# #                                                        data_dtype,
-# #                                                        ('division', 'time',),
-# #                                                        fill_value=fill_value, 
-# #                                                        zlib=False)
-# #             data_variable.setncatts(variable_attributes)
-# # 
-# #         # create a variable for each scaled index
-# #         scaled_indices = ['pnp', 'spi_gamma', 'spi_pearson', 'spei_gamma', 'spei_pearson']
-# #         for index in scaled_indices:
-# #             for months in month_scales:
-# #                 
-# #                 variable_name = index + '_{}'.format(str(months).zfill(2))
-# #                 
-# #                 if index == 'spi_gamma':
-# #             
-# #                     variable_attributes = {'standard_name': variable_name,
-# #                                            'long_name': 'SPI (Gamma), {}-month scale'.format(months),
-# #                                            'valid_min': -3.09,
-# #                                            'valid_max': 3.09}
-# # 
-# #                 elif index == 'spi_pearson':
-# #             
-# #                     variable_attributes = {'standard_name': variable_name,
-# #                                            'long_name': 'SPI (Pearson), {}-month scale'.format(months),
-# #                                            'valid_min': -3.09,
-# #                                            'valid_max': 3.09}
-# # 
-# #                 elif index == 'spei_gamma':
-# #             
-# #                     variable_attributes = {'standard_name': variable_name,
-# #                                            'long_name': 'SPEI (Gamma), {}-month scale'.format(months),
-# #                                            'valid_min': -3.09,
-# #                                            'valid_max': 3.09}
-# # 
-# #                 elif index == 'spei_pearson':
-# #             
-# #                     variable_attributes = {'standard_name': variable_name,
-# #                                            'long_name': 'SPEI (Pearson), {}-month scale'.format(months),
-# #                                            'valid_min': -3.09,
-# #                                            'valid_max': 3.09}
-# # 
-# #                 elif index == 'pnp':
-# #             
-# #                     variable_attributes = {'standard_name': variable_name,
-# #                                            'long_name': 'Percent average precipitation, {}-month scale'.format(months),
-# #                                            'valid_min': 0,
-# #                                            'valid_max': 10.0,
-# #                                            'units': 'percent of average'}
-# # 
-# #                 else:
-# # 
-# #                     message = '{0} is an unsupported index type'.format(index)
-# #                     logger.error(message)
-# #                     raise ValueError(message)
-# # 
-# #                 # create month scaled variable
-# #                 data_variable = new_dataset.createVariable(variable_name,
-# #                                                            data_dtype,
-# #                                                            ('division', 'time',),
-# #                                                            fill_value=fill_value, 
-# #                                                            zlib=False)
-# #                 data_variable.setncatts(variable_attributes)
-# #         
-# #-----------------------------------------------------------------------------------------------------------------------
-# def f2c(t):
-#     '''
-#     Converts a temperature value from Fahrenheit to Celsius
-#     '''
-#     return (t-32)*5.0/9
-# 
-# #-----------------------------------------------------------------------------------------------------------------------
-# def _compute_and_write_division(division_index):
-#     """
-#     Computes indices for a single division, writing the output into NetCDF.
-#     
-#     :param division_index: 
-#     """
-#     
-#     # use a different name alias for the data_start_year in order to avoid conflicts with function arguments that use the same name
-#     initial_data_year = data_start_year
-#     
-#     # open the NetCDF files 
-#     with netCDF4.Dataset(input_netcdf) as input_dataset:
-#         
-#         division_id = input_dataset['division'][division_index]
-#         
-# #         # only process divisions within CONUS, 101 - 4809
-# # #         if division_id > 4899:
-# #         if division_id != 1010:
-# #             return
-#         
-#         logger.info('Processing indices for division %s', division_id)
-#     
-#         # read the division of input temperature values 
-#         temperature = input_dataset[temp_var_name][division_index, :]    # assuming (divisions, time) orientation
-#         
-#         # initialize the latitude outside of the valid range, in order to use this within a conditional below to verify a valid latitude
-#         latitude = -100.0  
-# 
-#         # latitudes are only available for certain divisions, make sure we have one for this division index
-#         if division_index < input_dataset['lat'][:].size:
-#             
-#             # get the actual latitude value (assumed to be in degrees north) for the latitude slice specified by the index
-#             latitude = input_dataset['lat'][division_index]
-# 
-#         # only proceed if the latitude value is within valid range            
-#         if not np.isnan(latitude) and (latitude < 90.0) and (latitude > -90.0):
-#             
-#             # convert temperatures from Fahrenheit to Celsius, if necessary
-#             temperature_units = input_dataset[temp_var_name].units
-#             if temperature_units in ['degree_Fahrenheit', 'degrees Fahrenheit', 'degrees F', 'fahrenheit', 'Fahrenheit', 'F']:
-#                 
-#                 temperature = np.apply_along_axis(f2c, 0, temperature)
-# 
-#             elif temperature_units not in ['degree_Celsius', 'degrees Celsius', 'degrees C', 'celsius', 'Celsius', 'C']:
-#                 
-#                 raise ValueError('Unsupported temperature units: \'%s\'', temperature_units)
-#     
-#             # use the numpy.apply_along_axis() function for computing indices such as PET that take a single time series
-#             # array as input (i.e. each division's time series is the initial 1-D array argument to the function we'll apply)
-#             
-#             logger.info('\tComputing PET for division %s', division_id)
-# 
-#             # compute PET across all longitudes of the latitude slice
-#             pet_time_series = indices.pet(temperature, 
-#                                           latitude_degrees=latitude, 
-#                                           data_start_year=initial_data_year)
-#         
-#             # the above returns PET in millimeters, note this for further consideration
-#             pet_units = 'millimeter'
-#             
-#             # write the PET values to NetCDF        
-#             lock.acquire()
-#             with netCDF4.Dataset(output_netcdf, 'a') as output_dataset:
-#                 output_dataset['pet'][division_index, :] = np.reshape(pet_time_series, (1, pet_time_series.size))
-#                 output_dataset.sync()
-#             lock.release()
-# 
-#         else:
-#             
-#             pet_time_series = np.full(temperature.shape, np.NaN)
-#             pet_units = None
-# 
-#         # read the division's input precipitation and available water capacity values
-#         precip_time_series = input_dataset[precip_var_name][division_index, :]   # assuming (divisions, time) orientation
-#         
-#         if division_index < input_dataset[awc_var_name][:].size:
-#             awc = input_dataset[awc_var_name][division_index]               # assuming (divisions) orientation
-#             awc += 1   # AWC values need to include top inch, values from the soil file do not, so we add top inch here
-#         else:
-#             awc = np.NaN
-#             
-#         # allocate arrays to contain a latitude slice of Palmer values
-#         time_size = input_dataset['time'].size
-#         division_shape = (time_size)
-#         pdsi = np.full(division_shape, np.NaN)
-#         phdi = np.full(division_shape, np.NaN)
-#         pmdi = np.full(division_shape, np.NaN)
-#         scpdsi = np.full(division_shape, np.NaN)
-#         zindex = np.full(division_shape, np.NaN)
-#     
-#         # compute SPI and SPEI for the current division only if we have valid inputs
-#         if not np.isnan(precip_time_series).all():
-#             
-#             # put precipitation into inches if not already
-#             mm_to_inches_multiplier = 0.0393701
-#             possible_mm_units = ['millimeters', 'millimeter', 'mm']
-#             if input_dataset[precip_var_name].units in possible_mm_units:
-#                 precip_time_series = precip_time_series * mm_to_inches_multiplier
-#     
-#             if not np.isnan(pet_time_series).all():
-#             
-#                 # compute Palmer indices if we have valid inputs
-#                 if not np.isnan(awc):
-#                         
-#                     # if PET is in mm, convert to inches
-#                     if pet_units in possible_mm_units:
-#                         pet_time_series = pet_time_series * mm_to_inches_multiplier
-#     
-#                     # PET is in mm, convert to inches since the Palmer uses imperial units
-#                     pet_time_series = pet_time_series * mm_to_inches_multiplier
-#     
-#                     logger.info('\tComputing PDSI for division %s', division_id)
-# 
-#                     # compute Palmer indices
-#                     palmer_values = indices.scpdsi(precip_time_series,
-#                                                    pet_time_series,
-#                                                    awc,
-#                                                    initial_data_year,
-#                                                    calibration_start_year,
-#                                                    calibration_end_year)
-#         
-#                     scpdsi = palmer_values[0]
-#                     pdsi = palmer_values[1]
-#                     phdi = palmer_values[2]
-#                     pmdi = palmer_values[3]
-#                     zindex = palmer_values[4]
-#     
-#                     # write the PDSI values to NetCDF
-#                     lock.acquire()
-#                     with netCDF4.Dataset(output_netcdf, 'a') as output_dataset:
-#                         output_dataset['pdsi'][division_index, :] = np.reshape(pdsi, (1, pdsi.size))
-#                         output_dataset['phdi'][division_index, :] = np.reshape(phdi, (1, phdi.size))
-#                         output_dataset['pmdi'][division_index, :] = np.reshape(pmdi, (1, pmdi.size))
-#                         output_dataset['scpdsi'][division_index, :] = np.reshape(pdsi, (1, scpdsi.size))
-#                         output_dataset['zindex'][division_index, :] = np.reshape(zindex, (1, zindex.size))
-#                         output_dataset.sync()
-#                     lock.release()
-#     
-#                 # process the SPI and SPEI at the specified month scales
-#                 for months in scale_months:
-#                     
-#                     logger.info('\tComputing SPI/SPEI/PNP at %s-month scale for division %s', months, division_id)
-# 
-#                     #TODO ensure that the precipitation and PET values are using the same units
-#                     
-#                     # compute SPEI/Gamma
-#                     spei_gamma = indices.spei_gamma(months,
-#                                                     precip_time_series,
-#                                                     pet_mm=pet_time_series)
-# 
-#                     # compute SPEI/Pearson
-#                     spei_pearson = indices.spei_pearson(months,
-#                                                         data_start_year,
-#                                                         precip_time_series,
-#                                                         pet_mm=pet_time_series,
-#                                                         calibration_year_initial=calibration_start_year,
-#                                                         calibration_year_final=calibration_end_year)
-#                      
-#                     # compute SPI/Gamma
-#                     spi_gamma = indices.spi_gamma(precip_time_series, 
-#                                                   months)
-#              
-#                     # compute SPI/Pearson
-#                     spi_pearson = indices.spi_pearson(precip_time_series, 
-#                                                       months,
-#                                                       data_start_year,
-#                                                       calibration_start_year, 
-#                                                       calibration_end_year)        
-#         
-#                     # compute PNP
-#                     pnp = indices.percentage_of_normal(precip_time_series, 
-#                                                        months,
-#                                                        data_start_year,
-#                                                        calibration_start_year, 
-#                                                        calibration_end_year)        
-#     
-#                     # create variable names which should correspond to the appropriate scaled index output variables
-#                     scaled_name_suffix = str(months).zfill(2)
-#                     spei_gamma_variable_name = 'spei_gamma_' + scaled_name_suffix
-#                     spei_pearson_variable_name = 'spei_pearson_' + scaled_name_suffix
-#                     spi_gamma_variable_name = 'spi_gamma_' + scaled_name_suffix
-#                     spi_pearson_variable_name = 'spi_pearson_' + scaled_name_suffix
-#                     pnp_variable_name = 'pnp_' + scaled_name_suffix
-#     
-#                     # write the SPI, SPEI, and PNP values to NetCDF        
-#                     lock.acquire()
-#                     with netCDF4.Dataset(output_netcdf, 'a') as output_dataset:
-#                         output_dataset[spei_gamma_variable_name][division_index, :] = np.reshape(spei_gamma, (1, spei_gamma.size))
-#                         output_dataset[spei_pearson_variable_name][division_index, :] = np.reshape(spei_pearson, (1, spei_pearson.size))
-#                         output_dataset[spi_gamma_variable_name][division_index, :] = np.reshape(spi_gamma, (1, spi_gamma.size))
-#                         output_dataset[spi_pearson_variable_name][division_index, :] = np.reshape(spi_pearson, (1, spi_pearson.size))
-#                         output_dataset[pnp_variable_name][division_index, :] = np.reshape(pnp, (1, pnp.size))
-#                         output_dataset.sync()
-#                     lock.release()
-# 
-# #-----------------------------------------------------------------------------------------------------------------------
-# def process_division(division_index,
-#                      input_file,
-#                      output_file,
-#                      temp_variable_name,
-#                      precip_variable_name,
-#                      awc_variable_name,
-#                      month_scales,
-#                      initial_data_year,
-#                      calibration_initial_year,
-#                      calibration_final_year):
-#     """
-#     Computes climate indices for a single climate division.
-#     
-#     :param division_index:
-#     :param input_file:  
-#     :param output_file:
-#     :param temp_variable_name: name of the temperature variable in the input NetCDF  
-#     :param precip_variable_name: name of the precipitation variable in the input NetCDF  
-#     :param awc_variable_name: name of the available water capacity variable in the input NetCDF  
-#     :param month_scales:
-#     :param initial_data_year: 
-#     :param calibration_initial_year:  
-#     :param calibration_final_year:  
-#     """
-#     # put the arguments into the global namespace
-#     global input_netcdf, \
-#            output_netcdf, \
-#            temp_var_name, \
-#            precip_var_name, \
-#            awc_var_name, \
-#            scale_months, \
-#            data_start_year, \
-#            calibration_start_year, \
-#            calibration_end_year
-#            
-#     input_netcdf = input_file
-#     output_netcdf = output_file
-#     temp_var_name = temp_variable_name
-#     precip_var_name = precip_variable_name
-#     awc_var_name = awc_variable_name
-#     scale_months = month_scales
-#     data_start_year = initial_data_year
-#     calibration_start_year = calibration_initial_year
-#     calibration_end_year = calibration_final_year
-#     
-#     return _compute_and_write_division(division_index)
-# 
-# #-----------------------------------------------------------------------------------------------------------------------
-# if __name__ == '__main__':
-# 
-#     """
-#     This script performs climate index processing for US climate divisions.
-#     
-#     Indices included are SPI and SPEI (both Gamma and Pearson Type III fittings), PET, PNP, and Palmers (PDSI, scPDSI, PHDI,
-#     PMDI, and Z-Index).
-#     
-#     A single input NetCDF containing temperature, precipitation, latitude, and available water capacity variables for US climate divisions 
-#     is required.
-#       
-#     Example command line arguments: 
-#     
-#         --input_file C:/home/climdivs/climdivs_201701.nc 
-#         --precip_var_name prcp 
-#         --temp_var_name tavg 
-#         --awc_var_name awc 
-#         --output_file C:/home/climdivs/climdivs_201701_indices.nc 
-#         --month_scales 1 2 3 6 12 24 
-#         --calibration_start_year 1951 
-#         --calibration_end_year 2010
-#     """
-# 
-#     try:
-# 
-#         # log some timing info, used later for elapsed time
-#         start_datetime = datetime.now()
-#         logger.info('Start time:    %s', start_datetime)
-# 
-#         # parse the command line arguments
-#         parser = argparse.ArgumentParser()
-#         parser.add_argument("--input_file", 
-#                             help="Input dataset file (NetCDF) containing temperature, precipitation, and soil values for PDSI, SPI, SPEI, and PNP computations", 
-#                             required=True)
-#         parser.add_argument("--precip_var_name", 
-#                             help="Precipitation variable name used in the input NetCDF file", 
-#                             required=True)
-#         parser.add_argument("--temp_var_name", 
-#                             help="Temperature variable name used in the input NetCDF file", 
-#                             required=True)
-#         parser.add_argument("--awc_var_name", 
-#                             help="Available water capacity variable name used in the input NetCDF file", 
-#                             required=False)
-#         parser.add_argument("--output_file",
-#                             help=" Output file path and name",
-#                             required=True)
-#         parser.add_argument("--month_scales",
-#                             help="Month scales over which the PNP, SPI, and SPEI values are to be computed",
-#                             type=int,
-#                             nargs = '*',
-#                             choices=range(1, 73),
-#                             required=True)
-#         parser.add_argument("--calibration_start_year",
-#                             help="Initial year of calibration period",
-#                             type=int,
-#                             choices=range(1870, start_datetime.year + 1),
-#                             required=True)
-#         parser.add_argument("--calibration_end_year",
-#                             help="Final year of calibration period",
-#                             type=int,
-#                             choices=range(1870, start_datetime.year + 1),
-#                             required=True)
-#         args = parser.parse_args()
-# 
-#         # initialize the output NetCDF that will contain the computed indices
-#         with netcdf_utils.initialize_dataset_climdivs(args.output_file, 
-#                                                       args.input_file,
-#                                                       'division') as output_dataset:
-#             
-#             # use 32-bit NaNs as our default fill/missing value
-#             missing_fill_value = np.float32(np.NaN)
-#             data_dtype = netcdf_utils.find_netcdf_datatype(missing_fill_value)
-#             
-#             for months in args.month_scales:
-#                 
-#                 # create a variable for each scaled index
-#                 pnp_attributes = {'standard_name': 'pnp',
-#                                   'long_name': 'Percent average precipitation, {}-month scale'.format(months),
-#                                   'valid_min': 0,
-#                                   'valid_max': 10.0,
-#                                   'units': 'percent of average'}
-#                 spi_gamma_attributes = {'standard_name': 'spi_gamma',
-#                                         'long_name': 'SPI (Gamma), {}-month scale'.format(months),
-#                                         'valid_min': -3.09,
-#                                         'valid_max': 3.09}
-#                 spi_pearson_attributes = {'standard_name': 'spi_pearson',
-#                                           'long_name': 'SPI (Pearson), {}-month scale'.format(months),
-#                                           'valid_min': -3.09,
-#                                           'valid_max': 3.09}
-#                 spei_gamma_attributes = {'standard_name': 'spei_gamma',
-#                                          'long_name': 'SPEI (Gamma), {}-month scale'.format(months),
-#                                          'valid_min': -3.09,
-#                                          'valid_max': 3.09}
-#                 spei_pearson_attributes = {'standard_name': 'spei_pearson',
-#                                            'long_name': 'SPEI (Pearson), {}-month scale'.format(months),
-#                                            'valid_min': -3.09,
-#                                            'valid_max': 3.09}
-#                 
-#                 scaled_indices_attributes = {'pnp': pnp_attributes,
-#                                              'spi_gamma': spi_gamma_attributes,
-#                                              'spi_pearson': spi_pearson_attributes,
-#                                              'spei_gamma': spei_gamma_attributes,
-#                                              'spei_pearson': spei_pearson_attributes}
-# 
-#                 for index, variable_attributes in scaled_indices_attributes.items():
-#                 
-#                     variable_name = index + '_{}'.format(str(months).zfill(2))
-#                     
-#                     # create month scaled variable
-#                     data_variable = output_dataset.createVariable(variable_name,
-#                                                                   data_dtype,
-#                                                                   ('division', 'time',),
-#                                                                   fill_value=missing_fill_value, 
-#                                                                   zlib=False)
-#                     data_variable.setncatts(variable_attributes)
-# 
-#         # open the NetCDF file to get the total number of divisions we'll process 
-#         with netCDF4.Dataset(args.input_file) as input_dataset:
-#              
-#             # get the initial and final year of the input datasets
-#             time_units = input_dataset.variables['time']
-#             data_start_year = netCDF4.num2date(time_units[0], time_units.units).year
-#  
-#             # get the number of divisions in the input dataset(s)
-#             divisions_count = input_dataset.variables['division'].size
-#         
-#         # create a process Pool, initialize each pooled/forked process
-#         pool = multiprocessing.Pool(processes=1,#multiprocessing.cpu_count(),
-#                                     initializer=_init_process,
-#                                     initargs=(args.input_file,
-#                                               args.output_file,
-#                                               args.temp_var_name,
-#                                               args.precip_var_name,
-#                                               args.awc_var_name,
-#                                               args.month_scales,
-#                                               data_start_year,
-#                                               args.calibration_start_year,
-#                                               args.calibration_end_year))
-#  
-#         # map the divisions indices as an arguments iterable to the compute function
-#         result = pool.map_async(_compute_and_write_division, range(divisions_count))
-#                   
-#         # get the exception(s) thrown, if any
-#         result.get()
-#               
-#         # close the pool and wait on all processes to finish
-#         pool.close()
-#         pool.join()
-# 
-# #         # convert and move the output file
-# #         netcdf_utils.convert_and_move_netcdf([args.output_file, args.output_file])
-#               
-#         # report on the elapsed time
-#         end_datetime = datetime.now()
-#         logger.info("End time:      %s", end_datetime)
-#         elapsed = end_datetime - start_datetime
-#         logger.info("Elapsed time:  %s", elapsed)
-# 
-#     except Exception:
-#         logger.exception('Failed to complete', exc_info=True)
-#         raise
-    
-    
-    
-    
-    
-    
-    
-    
-    
-    
-    
-    
-    
-    
-    
-    
-    
-    
-    
-    
-    
-    
-    
-    
-    
-    
->>>>>>> 0d3f9f76
-#-----------------------------------------------------------------------------------------------------------------------
-# static constants
-_VALID_MIN = -10.0
-_VALID_MAX = 10.0
-<<<<<<< HEAD
-
-#-----------------------------------------------------------------------------------------------------------------------
-# multiprocessing lock we'll use to synchronize I/O writes to NetCDF files, one per each output file
-lock = multiprocessing.Lock()
-
-#-----------------------------------------------------------------------------------------------------------------------
-class DivisionsProcessor(object):
-
-=======
-
-#-----------------------------------------------------------------------------------------------------------------------
-# multiprocessing lock we'll use to synchronize I/O writes to NetCDF files, one per each output file
-lock = multiprocessing.Lock()
-
-#-----------------------------------------------------------------------------------------------------------------------
-class DivisionsProcessor(object):
-
->>>>>>> 0d3f9f76
-    def __init__(self, 
-                 input_file,
-                 output_file,
-                 var_name_precip,
-                 var_name_temperature,
-                 var_name_soil,
-                 month_scales,
-                 calibration_start_year,
-                 calibration_end_year):
-        
-        '''
-        Constructor method.
-        
-        :param input_file: 
-        :param output_file: 
-        :param var_name_precip: 
-        :param var_name_temperature: 
-        :param var_name_soil: 
-        :param month_scales:
-        :param calibration_start_year:
-        :param calibration_end_year:   
-        '''
-    
-        self.input_file = input_file
-        self.output_file = output_file
-        self.var_name_precip = var_name_precip
-        self.var_name_temperature = var_name_temperature
-        self.var_name_soil = var_name_soil
-        self.scale_months = month_scales
-        self.calibration_start_year = calibration_start_year
-        self.calibration_end_year = calibration_end_year        
-
-        # TODO get the initial year from the precipitation NetCDF, for now use hard-coded value specific to nClimGrid
-        self.data_start_year = 1895
-        
-        # create and populate the NetCDF we'll use to contain our results of a call to run()
-        self._initialize_netcdf()
-
-    #-----------------------------------------------------------------------------------------------------------------------
-    def _initialize_netcdf(self):
-        """
-        This function is used to initialize and return a netCDF4.Dataset object containing all variables 
-        to be computed for a climate divisions climatology.
-        """
-     
-        # use NaNs as our default fill/missing value
-        fill_value=np.float32(np.NaN)
-     
-        # open the NetCDF datasets within a context manager
-        with netCDF4.Dataset(self.input_file) as template_dataset, \
-             netCDF4.Dataset(self.output_file, 'w') as new_dataset:
-      
-            # get the template's dimension sizes
-            divisions_count = template_dataset.variables['division'].size
-         
-            # copy the global attributes from the input
-            # TODO/FIXME add/modify global attributes to correspond with the actual dataset
-            new_dataset.setncatts(template_dataset.__dict__)
-             
-            # use "ClimDiv-1.0" as the Conventions setting in order to facilitate visualization by the NOAA Weather and Climate Toolkit
-            new_dataset.setncattr("Conventions", "ClimDiv-1.0")
-             
-            # create the time, x, and y dimensions
-            new_dataset.createDimension('time', None)
-            new_dataset.createDimension('division', divisions_count)
-         
-            # get the appropriate data types to use for the variables
-            time_dtype = netcdf_utils.find_netcdf_datatype(template_dataset.variables['time'])
-            divisions_dtype = netcdf_utils.find_netcdf_datatype(template_dataset.variables['division'])
-            data_dtype = netcdf_utils.find_netcdf_datatype(fill_value)
-         
-            # create the coordinate variables
-            time_units = new_dataset.createVariable('time', time_dtype, ('time',))
-            division_variable = new_dataset.createVariable('division', divisions_dtype, ('division',))
-     
-            # set the coordinate variables' attributes and values
-            time_units.setncatts(template_dataset.variables['time'].__dict__)
-            time_units[:] = template_dataset.variables['time'][:]
-            division_variable.setncatts(template_dataset.variables['division'].__dict__)
-            division_variable[:] = template_dataset.variables['division'][:]
-     
-            # create a variable for each unscaled index
-            unscaled_indices = ['pet', 'pdsi', 'phdi', 'pmdi', 'zindex', 'scpdsi']
-            for index in unscaled_indices:
-                if index == 'pet':
-                     
-                    variable_name = 'pet'
-                    variable_attributes = {'standard_name': 'pet',
-                                           'long_name': 'Potential Evapotranspiration (PET), from Thornthwaite\'s equation',
-                                           'valid_min': 0.0,
-                                           'valid_max': 2000.0,
-                                           'units': 'millimeter'}
-                 
-                elif index == 'pdsi':
-                     
-                    variable_name = 'pdsi'
-                    variable_attributes = {'standard_name': 'pdsi',
-                                           'long_name': 'Palmer Drought Severity Index (PDSI)',
-                                           'valid_min': -10.0,
-                                           'valid_max': 10.0}
-                 
-                elif index == 'scpdsi':
-                     
-                    variable_name = 'scpdsi'
-                    variable_attributes = {'standard_name': 'scpdsi',
-                                           'long_name': 'Self-calibrated Palmer Drought Severity Index (PDSI)',
-                                           'valid_min': -10.0,
-                                           'valid_max': 10.0}
-                 
-                elif index == 'phdi':
-                     
-                    variable_name = 'phdi'
-                    variable_attributes = {'standard_name': 'phdi',
-                                           'long_name': 'Palmer Hydrological Drought Index (PHDI)',
-                                           'valid_min': -10.0,
-                                           'valid_max': 10.0}
-                 
-                elif index == 'pmdi':
-                     
-                    variable_name = 'pmdi'
-                    variable_attributes = {'standard_name': 'pmdi',
-                                           'long_name': 'Palmer Modified Drought Index (PMDI)',
-                                           'valid_min': -10.0,
-                                           'valid_max': 10.0}
-                 
-                elif index == 'zindex':
-                     
-                    variable_name = 'zindex'
-                    variable_attributes = {'standard_name': 'zindex',
-                                           'long_name': 'Palmer Z-Index',
-                                           'valid_min': -10.0,
-                                           'valid_max': 10.0}
-     
-                else:
-     
-                    message = '{0} is an unsupported index type'.format(index)
-                    logger.error(message)
-                    raise ValueError(message)
-     
-                # create variables with scale month
-                data_variable = new_dataset.createVariable(variable_name,
-                                                           data_dtype,
-                                                           ('division', 'time',),
-                                                           fill_value=fill_value, 
-                                                           zlib=False)
-                data_variable.setncatts(variable_attributes)
-     
-            # create a variable for each scaled index
-            scaled_indices = ['pnp', 'spi_gamma', 'spi_pearson', 'spei_gamma', 'spei_pearson']
-            for index in scaled_indices:
-                for months in self.scale_months:
-                     
-                    variable_name = index + '_{}'.format(str(months).zfill(2))
-                     
-                    if index == 'spi_gamma':
-                 
-                        variable_attributes = {'standard_name': variable_name,
-                                               'long_name': 'SPI (Gamma), {}-month scale'.format(months),
-                                               'valid_min': -3.09,
-                                               'valid_max': 3.09}
-     
-                    elif index == 'spi_pearson':
-                 
-                        variable_attributes = {'standard_name': variable_name,
-                                               'long_name': 'SPI (Pearson), {}-month scale'.format(months),
-                                               'valid_min': -3.09,
-                                               'valid_max': 3.09}
-     
-                    elif index == 'spei_gamma':
-                 
-                        variable_attributes = {'standard_name': variable_name,
-                                               'long_name': 'SPEI (Gamma), {}-month scale'.format(months),
-                                               'valid_min': -3.09,
-                                               'valid_max': 3.09}
-     
-                    elif index == 'spei_pearson':
-                 
-                        variable_attributes = {'standard_name': variable_name,
-                                               'long_name': 'SPEI (Pearson), {}-month scale'.format(months),
-                                               'valid_min': -3.09,
-                                               'valid_max': 3.09}
-     
-                    elif index == 'pnp':
-                 
-                        variable_attributes = {'standard_name': variable_name,
-                                               'long_name': 'Percent average precipitation, {}-month scale'.format(months),
-                                               'valid_min': 0,
-                                               'valid_max': 10.0,
-                                               'units': 'percent of average'}
-     
-                    else:
-     
-                        message = '{0} is an unsupported index type'.format(index)
-                        logger.error(message)
-                        raise ValueError(message)
-     
-                    # create month scaled variable
-                    data_variable = new_dataset.createVariable(variable_name,
-                                                               data_dtype,
-                                                               ('division', 'time',),
-                                                               fill_value=fill_value, 
-                                                               zlib=False)
-                    data_variable.setncatts(variable_attributes)
-     
-    #-----------------------------------------------------------------------------------------------------------------------
-    def _compute_and_write_division(self, division_index):
-        """
-        Computes indices for a single division, writing the output into NetCDF.
-        
-        :param division_index: 
-        """
-        
-        # open the NetCDF files 
-        with netCDF4.Dataset(self.input_file) as input_dataset:
-            
-            division_id = input_dataset['division'][division_index]
-            
-<<<<<<< HEAD
-            # only process divisions within CONUS, 101 - 4809
-            if division_id > 4899:
-                return
-            
-            logger.info('Processing indices for division %s', division_id)
-        
-            # read the division of input temperature values 
-            temperature = input_dataset[self.var_name_temperature][division_index, :]    # assuming (divisions, time) orientation
-            
-            # initialize the latitude outside of the valid range, in order to use this within a conditional below to verify a valid latitude
-            latitude = -100.0  
-    
-            # latitudes are only available for certain divisions, make sure we have one for this division index
-            if division_index < input_dataset['lat'][:].size:
-                
-                # get the actual latitude value (assumed to be in degrees north) for the latitude slice specified by the index
-                latitude = input_dataset['lat'][division_index]
-    
-            # only proceed if the latitude value is within valid range            
-            if not np.isnan(latitude) and (latitude < 90.0) and (latitude > -90.0):
-                
-                # convert temperatures from Fahrenheit to Celsius, if necessary
-                temperature_units = input_dataset[self.var_name_temperature].units
-                if temperature_units in ['degree_Fahrenheit', 'degrees Fahrenheit', 'degrees F', 'fahrenheit', 'Fahrenheit', 'F']:
-                    
-                    temperature = np.apply_along_axis(self._f2c, 0, temperature)
-    
-                elif temperature_units not in ['degree_Celsius', 'degrees Celsius', 'degrees C', 'celsius', 'Celsius', 'C']:
-                    
-                    raise ValueError('Unsupported temperature units: \'%s\'', temperature_units)
-        
-                # use the numpy.apply_along_axis() function for computing indices such as PET that take a single time series
-                # array as input (i.e. each division's time series is the initial 1-D array argument to the function we'll apply)
-                
-                logger.info('\tComputing PET for division %s', division_id)
-    
-=======
-    #         # only process divisions within CONUS, 101 - 4809
-    # #         if division_id > 4899:
-    #         if division_id != 1010:
-    #             return
-            
-            logger.info('Processing indices for division %s', division_id)
-        
-            # read the division of input temperature values 
-            temperature = input_dataset[self.var_name_temperature][division_index, :]    # assuming (divisions, time) orientation
-            
-            # initialize the latitude outside of the valid range, in order to use this within a conditional below to verify a valid latitude
-            latitude = -100.0  
-    
-            # latitudes are only available for certain divisions, make sure we have one for this division index
-            if division_index < input_dataset['lat'][:].size:
-                
-                # get the actual latitude value (assumed to be in degrees north) for the latitude slice specified by the index
-                latitude = input_dataset['lat'][division_index]
-    
-            # only proceed if the latitude value is within valid range            
-            if not np.isnan(latitude) and (latitude < 90.0) and (latitude > -90.0):
-                
-                # convert temperatures from Fahrenheit to Celsius, if necessary
-                temperature_units = input_dataset[self.var_name_temperature].units
-                if temperature_units in ['degree_Fahrenheit', 'degrees Fahrenheit', 'degrees F', 'fahrenheit', 'Fahrenheit', 'F']:
-                    
-                    temperature = np.apply_along_axis(self._f2c, 0, temperature)
-    
-                elif temperature_units not in ['degree_Celsius', 'degrees Celsius', 'degrees C', 'celsius', 'Celsius', 'C']:
-                    
-                    raise ValueError('Unsupported temperature units: \'%s\'', temperature_units)
-        
-                # use the numpy.apply_along_axis() function for computing indices such as PET that take a single time series
-                # array as input (i.e. each division's time series is the initial 1-D array argument to the function we'll apply)
-                
-                logger.info('\tComputing PET for division %s', division_id)
-    
->>>>>>> 0d3f9f76
-                # compute PET across all longitudes of the latitude slice
-                pet_time_series = indices.pet(temperature, 
-                                              latitude_degrees=latitude, 
-                                              data_start_year=self.data_start_year)
-            
-                # the above returns PET in millimeters, note this for further consideration
-                pet_units = 'millimeter'
-                
-                # write the PET values to NetCDF        
-                lock.acquire()
-                with netCDF4.Dataset(self.output_file, 'a') as output_dataset:
-                    output_dataset['pet'][division_index, :] = np.reshape(pet_time_series, (1, pet_time_series.size))
-                    output_dataset.sync()
-                lock.release()
-    
-            else:
-                
-                pet_time_series = np.full(temperature.shape, np.NaN)
-                pet_units = None
-    
-            # read the division's input precipitation and available water capacity values
-            precip_time_series = input_dataset[self.var_name_precip][division_index, :]   # assuming (divisions, time) orientation
-            
-            if division_index < input_dataset[self.var_name_soil][:].size:
-                awc = input_dataset[self.var_name_soil][division_index]               # assuming (divisions) orientation
-                awc += 1   # AWC values need to include top inch, values from the soil file do not, so we add top inch here
-            else:
-                awc = np.NaN
-                
-            # allocate arrays to contain a latitude slice of Palmer values
-            time_size = input_dataset['time'].size
-            division_shape = (time_size)
-            pdsi = np.full(division_shape, np.NaN)
-            phdi = np.full(division_shape, np.NaN)
-            pmdi = np.full(division_shape, np.NaN)
-            scpdsi = np.full(division_shape, np.NaN)
-            zindex = np.full(division_shape, np.NaN)
-        
-            # compute SPI and SPEI for the current division only if we have valid inputs
-            if not np.isnan(precip_time_series).all():
-                
-                # put precipitation into inches if not already
-                mm_to_inches_multiplier = 0.0393701
-                possible_mm_units = ['millimeters', 'millimeter', 'mm']
-                if input_dataset[self.var_name_precip].units in possible_mm_units:
-                    precip_time_series = precip_time_series * mm_to_inches_multiplier
-        
-                if not np.isnan(pet_time_series).all():
-                
-                    # compute Palmer indices if we have valid inputs
-                    if not np.isnan(awc):
-                            
-                        # if PET is in mm, convert to inches
-                        if pet_units in possible_mm_units:
-                            pet_time_series = pet_time_series * mm_to_inches_multiplier
-        
-                        # PET is in mm, convert to inches since the Palmer uses imperial units
-                        pet_time_series = pet_time_series * mm_to_inches_multiplier
-        
-                        logger.info('\tComputing PDSI for division %s', division_id)
-    
-                        # compute Palmer indices
-                        palmer_values = indices.scpdsi(precip_time_series,
-                                                       pet_time_series,
-                                                       awc,
-                                                       self.data_start_year,
-                                                       self.calibration_start_year,
-                                                       self.calibration_end_year)
-            
-                        scpdsi = palmer_values[0]
-                        pdsi = palmer_values[1]
-                        phdi = palmer_values[2]
-                        pmdi = palmer_values[3]
-                        zindex = palmer_values[4]
-        
-                        # write the PDSI values to NetCDF
-                        lock.acquire()
-                        with netCDF4.Dataset(self.output_file, 'a') as output_dataset:
-                            output_dataset['pdsi'][division_index, :] = np.reshape(pdsi, (1, pdsi.size))
-                            output_dataset['phdi'][division_index, :] = np.reshape(phdi, (1, phdi.size))
-                            output_dataset['pmdi'][division_index, :] = np.reshape(pmdi, (1, pmdi.size))
-                            output_dataset['scpdsi'][division_index, :] = np.reshape(pdsi, (1, scpdsi.size))
-                            output_dataset['zindex'][division_index, :] = np.reshape(zindex, (1, zindex.size))
-                            output_dataset.sync()
-                        lock.release()
-        
-                    # process the SPI and SPEI at the specified month scales
-                    for months in self.scale_months:
-                        
-                        logger.info('\tComputing SPI/SPEI/PNP at %s-month scale for division %s', months, division_id)
-    
-                        #TODO ensure that the precipitation and PET values are using the same units
-                        
-                        # compute SPEI/Gamma
-                        spei_gamma = indices.spei_gamma(months,
-                                                        precip_time_series,
-                                                        pet_mm=pet_time_series)
-    
-                        # compute SPEI/Pearson
-                        spei_pearson = indices.spei_pearson(months,
-                                                            self.data_start_year,
-                                                            precip_time_series,
-                                                            pet_mm=pet_time_series,
-                                                            calibration_year_initial=self.calibration_start_year,
-                                                            calibration_year_final=self.calibration_end_year)
-                         
-                        # compute SPI/Gamma
-                        spi_gamma = indices.spi_gamma(precip_time_series, 
-                                                      months)
-                 
-                        # compute SPI/Pearson
-                        spi_pearson = indices.spi_pearson(precip_time_series, 
-                                                          months,
-                                                          self.data_start_year,
-                                                          self.calibration_start_year, 
-                                                          self.calibration_end_year)        
-            
-                        # compute PNP
-                        pnp = indices.percentage_of_normal(precip_time_series, 
-                                                           months,
-                                                           self.data_start_year,
-                                                           self.calibration_start_year, 
-                                                           self.calibration_end_year)        
-        
-                        # create variable names which should correspond to the appropriate scaled index output variables
-                        scaled_name_suffix = str(months).zfill(2)
-                        spei_gamma_variable_name = 'spei_gamma_' + scaled_name_suffix
-                        spei_pearson_variable_name = 'spei_pearson_' + scaled_name_suffix
-                        spi_gamma_variable_name = 'spi_gamma_' + scaled_name_suffix
-                        spi_pearson_variable_name = 'spi_pearson_' + scaled_name_suffix
-                        pnp_variable_name = 'pnp_' + scaled_name_suffix
-<<<<<<< HEAD
-        
-                        # write the SPI, SPEI, and PNP values to NetCDF        
-                        lock.acquire()
-                        with netCDF4.Dataset(self.output_file, 'a') as output_dataset:
-                            output_dataset[spei_gamma_variable_name][division_index, :] =   np.reshape(spei_gamma, (1, spei_gamma.size))
-                            output_dataset[spei_pearson_variable_name][division_index, :] = np.reshape(spei_pearson, (1, spei_pearson.size))
-                            output_dataset[spi_gamma_variable_name][division_index, :] =    np.reshape(spi_gamma, (1, spi_gamma.size))
-                            output_dataset[spi_pearson_variable_name][division_index, :] =  np.reshape(spi_pearson, (1, spi_pearson.size))
-                            output_dataset[pnp_variable_name][division_index, :] =          np.reshape(pnp, (1, pnp.size))
-                            output_dataset.sync()
-                        lock.release()
-
-    #-----------------------------------------------------------------------------------------------------------------------
-    def _f2c(self, t):
-        '''
-        Converts a temperature value from Fahrenheit to Celsius
-        '''
-        return (t-32)*5.0/9
-
-    #-------------------------------------------------------------------------------------------------------------------
-    def run(self):
-        
-        # initialize the output NetCDF that will contain the computed indices
-        with netCDF4.Dataset(self.input_file) as input_dataset:
-            
-            # get the initial and final year of the input datasets
-            time_variable = input_dataset.variables['time']
-            self.data_start_year = netCDF4.num2date(time_variable[0], time_variable.units).year
- 
-            # get the number of divisions in the input dataset(s)
-            divisions_count = input_dataset.variables['division'].size
-        
-=======
-        
-                        # write the SPI, SPEI, and PNP values to NetCDF        
-                        lock.acquire()
-                        with netCDF4.Dataset(self.output_file, 'a') as output_dataset:
-                            output_dataset[spei_gamma_variable_name][division_index, :] =   np.reshape(spei_gamma, (1, spei_gamma.size))
-                            output_dataset[spei_pearson_variable_name][division_index, :] = np.reshape(spei_pearson, (1, spei_pearson.size))
-                            output_dataset[spi_gamma_variable_name][division_index, :] =    np.reshape(spi_gamma, (1, spi_gamma.size))
-                            output_dataset[spi_pearson_variable_name][division_index, :] =  np.reshape(spi_pearson, (1, spi_pearson.size))
-                            output_dataset[pnp_variable_name][division_index, :] =          np.reshape(pnp, (1, pnp.size))
-                            output_dataset.sync()
-                        lock.release()
-
-    #-----------------------------------------------------------------------------------------------------------------------
-    def _f2c(self, t):
-        '''
-        Converts a temperature value from Fahrenheit to Celsius
-        '''
-        return (t-32)*5.0/9
-
-    #-------------------------------------------------------------------------------------------------------------------
-    def run(self):
-        
-        # initialize the output NetCDF that will contain the computed indices
-        with netCDF4.Dataset(self.input_file) as input_dataset:
-            
-            # get the initial and final year of the input datasets
-            time_variable = input_dataset.variables['time']
-            self.data_start_year = netCDF4.num2date(time_variable[0], time_variable.units).year
- 
-            # get the number of divisions in the input dataset(s)
-            divisions_count = input_dataset.variables['division'].size
-        
->>>>>>> 0d3f9f76
-        #--------------------------------------------------------------------------------------------------------------
-        # Create PET and Palmer index NetCDF files, computed from input temperature, precipitation, and soil constant.
-        # Compute SPI, SPEI, and PNP at all specified month scales.
-        #--------------------------------------------------------------------------------------------------------------
-<<<<<<< HEAD
-
-        # create a process Pool for worker processes to compute indices for each division
-        pool = multiprocessing.Pool(processes=1)#multiprocessing.cpu_count())
-          
-        # map the divisions indices as an arguments iterable to the compute function
-        result = pool.map_async(self._compute_and_write_division, range(divisions_count))
-                  
-        # get the exception(s) thrown, if any
-        result.get()
-              
-        # close the pool and wait on all processes to finish
-        pool.close()
-        pool.join()
-
-=======
-
-        # create a process Pool for worker processes to compute indices for each division
-        pool = multiprocessing.Pool(processes=1)#multiprocessing.cpu_count())
-          
-        # map the divisions indices as an arguments iterable to the compute function
-        result = pool.map_async(self._compute_and_write_division, range(divisions_count))
-                  
-        # get the exception(s) thrown, if any
-        result.get()
-              
-        # close the pool and wait on all processes to finish
-        pool.close()
-        pool.join()
-
->>>>>>> 0d3f9f76
-        #----------------------------------------------------------------------------------------------------------
-        # Take the PET and Palmer index NetCDF files, compress and move to destination directory.
-        #----------------------------------------------------------------------------------------------------------
-        
-#         input_output_netcdfs = []
-#         for index in ['pdsi', 'phdi', 'scpdsi', 'zindex']:
-#             
-#             # convert the Palmer files to compressed NetCDF4 and move to the destination directory
-#             indicator_tuple = (unscaled_netcdfs[index], os.sep.join([destination_dir, index, unscaled_netcdfs[index]]))
-#             input_output_netcdfs.append(indicator_tuple)
-# 
-#         pool = multiprocessing.Pool(processes=number_of_workers)
-#             
-#         # create an arguments iterable containing the input and output NetCDFs, map it to the convert function
-#         result = pool.map_async(netcdf_utils.convert_and_move_netcdf, input_output_netcdfs)
-#               
-#         # get the exception(s) thrown, if any
-#         result.get()
-#               
-#         # close the pool and wait on all processes to finish
-#         pool.close()
-#         pool.join()
-        
-#         # compute the scaled indices (PNP, SPI, and SPEI)
-#         for months in self.scale_months:
-#  
-#             # convert the SPI, SPEI, and PNP files to compressed NetCDF4 and move to the destination directory
-#             input_output_netcdfs = [(scaled_netcdfs['spi_gamma'], '/nidis/test/nclimgrid/spi_gamma/' + scaled_netcdfs['spi_gamma']),
-#                                     (scaled_netcdfs['spi_pearson'], '/nidis/test/nclimgrid/spi_pearson/' + scaled_netcdfs['spi_pearson']),
-#                                     (scaled_netcdfs['spei_gamma'], '/nidis/test/nclimgrid/spei_gamma/' + scaled_netcdfs['spei_gamma']),
-#                                     (scaled_netcdfs['spei_pearson'], '/nidis/test/nclimgrid/spei_pearson/' + scaled_netcdfs['spei_pearson']),
-#                                     (scaled_netcdfs['pnp'], '/nidis/test/nclimgrid/pnp/' + scaled_netcdfs['pnp'])]
-#       
-#             pool = multiprocessing.Pool(processes=number_of_workers)
-#               
-#             # create an arguments iterable containing the input and output NetCDFs, map it to the convert function
-#             result = pool.map_async(netcdf_utils.convert_and_move_netcdf, input_output_netcdfs)
-#                 
-#             # get the exception(s) thrown, if any
-#             result.get()
-#                 
-#             # close the pool and wait on all processes to finish
-#             pool.close()
-#             pool.join()
-#         
-#         # convert the PET file to compressed NetCDF4 and move into the destination directory
-#         netcdf_utils.convert_and_move_netcdf((unscaled_netcdfs['pet'], '/nidis/test/nclimgrid/pet/' + unscaled_netcdfs['pet']))
-#
-#-----------------------------------------------------------------------------------------------------------------------
-
-if __name__ == '__main__':
-
-    """
-    This module is used to perform climate indices processing on nClimGrid datasets in NetCDF.
-    """
-
-    try:
-
-        # log some timing info, used later for elapsed time
-        start_datetime = datetime.now()
-        logger.info("Start time:    %s", start_datetime)
-
-        # parse the command line arguments
-        parser = argparse.ArgumentParser()
-        parser.add_argument("--input_file", 
-                            help="Input dataset file (NetCDF) containing temperature, precipitation, and soil values for PDSI, SPI, SPEI, and PNP computations", 
-                            required=True)
-        parser.add_argument("--precip_var_name", 
-                            help="Precipitation variable name used in the input NetCDF file", 
-                            required=True)
-        parser.add_argument("--temp_var_name", 
-                            help="Temperature variable name used in the input NetCDF file", 
-                            required=True)
-        parser.add_argument("--awc_var_name", 
-                            help="Available water capacity variable name used in the input NetCDF file", 
-                            required=False)
-        parser.add_argument("--output_file",
-                            help=" Output file path and name",
-                            required=True)
-        parser.add_argument("--month_scales",
-                            help="Month scales over which the PNP, SPI, and SPEI values are to be computed",
-                            type=int,
-                            nargs = '*',
-                            choices=range(1, 73),
-                            required=True)
-        parser.add_argument("--calibration_start_year",
-                            help="Initial year of calibration period",
-                            type=int,
-                            choices=range(1870, start_datetime.year + 1),
-                            required=True)
-        parser.add_argument("--calibration_end_year",
-                            help="Final year of calibration period",
-                            type=int,
-                            choices=range(1870, start_datetime.year + 1),
-                            required=True)
-        args = parser.parse_args()
-
-        # perform the processing
-        divisions_processor = DivisionsProcessor(args.input_file,
-                                                 args.output_file,
-                                                 args.precip_var_name,
-                                                 args.temp_var_name,
-                                                 args.awc_var_name,
-                                                 args.month_scales,
-                                                 args.calibration_start_year,
-                                                 args.calibration_end_year)
-        divisions_processor.run()
-        
-        # report on the elapsed time
-        end_datetime = datetime.now()
-        logger.info("End time:      %s", end_datetime)
-        elapsed = end_datetime - start_datetime
-        logger.info("Elapsed time:  %s", elapsed)
-
-    except Exception as ex:
-        logger.exception('Failed to complete', exc_info=True)
-        raise
+import argparse
+from datetime import datetime
+import indices
+import logging
+import multiprocessing
+import netCDF4
+import netcdf_utils
+import numpy as np
+
+#-----------------------------------------------------------------------------------------------------------------------
+# set up a basic, global logger which will write to the console as standard error
+logging.basicConfig(level=logging.INFO,
+                    format='%(asctime)s %(levelname)s %(message)s',
+                    datefmt='%Y-%m-%d  %H:%M:%S')
+logger = logging.getLogger(__name__)
+
+#-----------------------------------------------------------------------------------------------------------------------
+# static constants
+_VALID_MIN = -10.0
+_VALID_MAX = 10.0
+
+#-----------------------------------------------------------------------------------------------------------------------
+# multiprocessing lock we'll use to synchronize I/O writes to NetCDF files, one per each output file
+lock = multiprocessing.Lock()
+
+#-----------------------------------------------------------------------------------------------------------------------
+class DivisionsProcessor(object):
+
+    def __init__(self, 
+                 input_file,
+                 output_file,
+                 var_name_precip,
+                 var_name_temperature,
+                 var_name_soil,
+                 month_scales,
+                 calibration_start_year,
+                 calibration_end_year):
+        
+        '''
+        Constructor method.
+        
+        :param input_file: 
+        :param output_file: 
+        :param var_name_precip: 
+        :param var_name_temperature: 
+        :param var_name_soil: 
+        :param month_scales:
+        :param calibration_start_year:
+        :param calibration_end_year:   
+        '''
+    
+        self.input_file = input_file
+        self.output_file = output_file
+        self.var_name_precip = var_name_precip
+        self.var_name_temperature = var_name_temperature
+        self.var_name_soil = var_name_soil
+        self.scale_months = month_scales
+        self.calibration_start_year = calibration_start_year
+        self.calibration_end_year = calibration_end_year        
+
+        # TODO get the initial year from the precipitation NetCDF, for now use hard-coded value specific to nClimGrid
+        self.data_start_year = 1895
+        
+        # create and populate the NetCDF we'll use to contain our results of a call to run()
+        self._initialize_netcdf()
+
+    #-----------------------------------------------------------------------------------------------------------------------
+    def _initialize_netcdf(self):
+        """
+        This function is used to initialize and return a netCDF4.Dataset object containing all variables 
+        to be computed for a climate divisions climatology.
+        """
+     
+        # use NaNs as our default fill/missing value
+        fill_value=np.float32(np.NaN)
+     
+        # open the NetCDF datasets within a context manager
+        with netCDF4.Dataset(self.input_file) as template_dataset, \
+             netCDF4.Dataset(self.output_file, 'w') as new_dataset:
+      
+            # get the template's dimension sizes
+            divisions_count = template_dataset.variables['division'].size
+         
+            # copy the global attributes from the input
+            # TODO/FIXME add/modify global attributes to correspond with the actual dataset
+            new_dataset.setncatts(template_dataset.__dict__)
+             
+            # use "ClimDiv-1.0" as the Conventions setting in order to facilitate visualization by the NOAA Weather and Climate Toolkit
+            new_dataset.setncattr("Conventions", "ClimDiv-1.0")
+             
+            # create the time, x, and y dimensions
+            new_dataset.createDimension('time', None)
+            new_dataset.createDimension('division', divisions_count)
+         
+            # get the appropriate data types to use for the variables
+            time_dtype = netcdf_utils.find_netcdf_datatype(template_dataset.variables['time'])
+            divisions_dtype = netcdf_utils.find_netcdf_datatype(template_dataset.variables['division'])
+            data_dtype = netcdf_utils.find_netcdf_datatype(fill_value)
+         
+            # create the coordinate variables
+            time_units = new_dataset.createVariable('time', time_dtype, ('time',))
+            division_variable = new_dataset.createVariable('division', divisions_dtype, ('division',))
+     
+            # set the coordinate variables' attributes and values
+            time_units.setncatts(template_dataset.variables['time'].__dict__)
+            time_units[:] = template_dataset.variables['time'][:]
+            division_variable.setncatts(template_dataset.variables['division'].__dict__)
+            division_variable[:] = template_dataset.variables['division'][:]
+     
+            # create a variable for each unscaled index
+            unscaled_indices = ['pet', 'pdsi', 'phdi', 'pmdi', 'zindex', 'scpdsi']
+            for index in unscaled_indices:
+                if index == 'pet':
+                     
+                    variable_name = 'pet'
+                    variable_attributes = {'standard_name': 'pet',
+                                           'long_name': 'Potential Evapotranspiration (PET), from Thornthwaite\'s equation',
+                                           'valid_min': 0.0,
+                                           'valid_max': 2000.0,
+                                           'units': 'millimeter'}
+                 
+                elif index == 'pdsi':
+                     
+                    variable_name = 'pdsi'
+                    variable_attributes = {'standard_name': 'pdsi',
+                                           'long_name': 'Palmer Drought Severity Index (PDSI)',
+                                           'valid_min': -10.0,
+                                           'valid_max': 10.0}
+                 
+                elif index == 'scpdsi':
+                     
+                    variable_name = 'scpdsi'
+                    variable_attributes = {'standard_name': 'scpdsi',
+                                           'long_name': 'Self-calibrated Palmer Drought Severity Index (PDSI)',
+                                           'valid_min': -10.0,
+                                           'valid_max': 10.0}
+                 
+                elif index == 'phdi':
+                     
+                    variable_name = 'phdi'
+                    variable_attributes = {'standard_name': 'phdi',
+                                           'long_name': 'Palmer Hydrological Drought Index (PHDI)',
+                                           'valid_min': -10.0,
+                                           'valid_max': 10.0}
+                 
+                elif index == 'pmdi':
+                     
+                    variable_name = 'pmdi'
+                    variable_attributes = {'standard_name': 'pmdi',
+                                           'long_name': 'Palmer Modified Drought Index (PMDI)',
+                                           'valid_min': -10.0,
+                                           'valid_max': 10.0}
+                 
+                elif index == 'zindex':
+                     
+                    variable_name = 'zindex'
+                    variable_attributes = {'standard_name': 'zindex',
+                                           'long_name': 'Palmer Z-Index',
+                                           'valid_min': -10.0,
+                                           'valid_max': 10.0}
+     
+                else:
+     
+                    message = '{0} is an unsupported index type'.format(index)
+                    logger.error(message)
+                    raise ValueError(message)
+     
+                # create variables with scale month
+                data_variable = new_dataset.createVariable(variable_name,
+                                                           data_dtype,
+                                                           ('division', 'time',),
+                                                           fill_value=fill_value, 
+                                                           zlib=False)
+                data_variable.setncatts(variable_attributes)
+     
+            # create a variable for each scaled index
+            scaled_indices = ['pnp', 'spi_gamma', 'spi_pearson', 'spei_gamma', 'spei_pearson']
+            for index in scaled_indices:
+                for months in self.scale_months:
+                     
+                    variable_name = index + '_{}'.format(str(months).zfill(2))
+                     
+                    if index == 'spi_gamma':
+                 
+                        variable_attributes = {'standard_name': variable_name,
+                                               'long_name': 'SPI (Gamma), {}-month scale'.format(months),
+                                               'valid_min': -3.09,
+                                               'valid_max': 3.09}
+     
+                    elif index == 'spi_pearson':
+                 
+                        variable_attributes = {'standard_name': variable_name,
+                                               'long_name': 'SPI (Pearson), {}-month scale'.format(months),
+                                               'valid_min': -3.09,
+                                               'valid_max': 3.09}
+     
+                    elif index == 'spei_gamma':
+                 
+                        variable_attributes = {'standard_name': variable_name,
+                                               'long_name': 'SPEI (Gamma), {}-month scale'.format(months),
+                                               'valid_min': -3.09,
+                                               'valid_max': 3.09}
+     
+                    elif index == 'spei_pearson':
+                 
+                        variable_attributes = {'standard_name': variable_name,
+                                               'long_name': 'SPEI (Pearson), {}-month scale'.format(months),
+                                               'valid_min': -3.09,
+                                               'valid_max': 3.09}
+     
+                    elif index == 'pnp':
+                 
+                        variable_attributes = {'standard_name': variable_name,
+                                               'long_name': 'Percent average precipitation, {}-month scale'.format(months),
+                                               'valid_min': 0,
+                                               'valid_max': 10.0,
+                                               'units': 'percent of average'}
+     
+                    else:
+     
+                        message = '{0} is an unsupported index type'.format(index)
+                        logger.error(message)
+                        raise ValueError(message)
+     
+                    # create month scaled variable
+                    data_variable = new_dataset.createVariable(variable_name,
+                                                               data_dtype,
+                                                               ('division', 'time',),
+                                                               fill_value=fill_value, 
+                                                               zlib=False)
+                    data_variable.setncatts(variable_attributes)
+     
+    #-----------------------------------------------------------------------------------------------------------------------
+    def _compute_and_write_division(self, division_index):
+        """
+        Computes indices for a single division, writing the output into NetCDF.
+        
+        :param division_index: 
+        """
+        
+        # open the NetCDF files 
+        with netCDF4.Dataset(self.input_file) as input_dataset:
+            
+            division_id = input_dataset['division'][division_index]
+            
+            # only process divisions within CONUS, 101 - 4809
+            if division_id > 4899:
+                return
+            
+            logger.info('Processing indices for division %s', division_id)
+        
+            # read the division of input temperature values 
+            temperature = input_dataset[self.var_name_temperature][division_index, :]    # assuming (divisions, time) orientation
+            
+            # initialize the latitude outside of the valid range, in order to use this within a conditional below to verify a valid latitude
+            latitude = -100.0  
+    
+            # latitudes are only available for certain divisions, make sure we have one for this division index
+            if division_index < input_dataset['lat'][:].size:
+                
+                # get the actual latitude value (assumed to be in degrees north) for the latitude slice specified by the index
+                latitude = input_dataset['lat'][division_index]
+    
+            # only proceed if the latitude value is within valid range            
+            if not np.isnan(latitude) and (latitude < 90.0) and (latitude > -90.0):
+                
+                # convert temperatures from Fahrenheit to Celsius, if necessary
+                temperature_units = input_dataset[self.var_name_temperature].units
+                if temperature_units in ['degree_Fahrenheit', 'degrees Fahrenheit', 'degrees F', 'fahrenheit', 'Fahrenheit', 'F']:
+                    
+                    temperature = np.apply_along_axis(self._f2c, 0, temperature)
+    
+                elif temperature_units not in ['degree_Celsius', 'degrees Celsius', 'degrees C', 'celsius', 'Celsius', 'C']:
+                    
+                    raise ValueError('Unsupported temperature units: \'%s\'', temperature_units)
+        
+                # use the numpy.apply_along_axis() function for computing indices such as PET that take a single time series
+                # array as input (i.e. each division's time series is the initial 1-D array argument to the function we'll apply)
+                
+                logger.info('\tComputing PET for division %s', division_id)
+    
+                # compute PET across all longitudes of the latitude slice
+                pet_time_series = indices.pet(temperature, 
+                                              latitude_degrees=latitude, 
+                                              data_start_year=self.data_start_year)
+            
+                # the above returns PET in millimeters, note this for further consideration
+                pet_units = 'millimeter'
+                
+                # write the PET values to NetCDF        
+                lock.acquire()
+                with netCDF4.Dataset(self.output_file, 'a') as output_dataset:
+                    output_dataset['pet'][division_index, :] = np.reshape(pet_time_series, (1, pet_time_series.size))
+                    output_dataset.sync()
+                lock.release()
+    
+            else:
+                
+                pet_time_series = np.full(temperature.shape, np.NaN)
+                pet_units = None
+    
+            # read the division's input precipitation and available water capacity values
+            precip_time_series = input_dataset[self.var_name_precip][division_index, :]   # assuming (divisions, time) orientation
+            
+            if division_index < input_dataset[self.var_name_soil][:].size:
+                awc = input_dataset[self.var_name_soil][division_index]               # assuming (divisions) orientation
+                awc += 1   # AWC values need to include top inch, values from the soil file do not, so we add top inch here
+            else:
+                awc = np.NaN
+                
+            # allocate arrays to contain a latitude slice of Palmer values
+            time_size = input_dataset['time'].size
+            division_shape = (time_size)
+            pdsi = np.full(division_shape, np.NaN)
+            phdi = np.full(division_shape, np.NaN)
+            pmdi = np.full(division_shape, np.NaN)
+            scpdsi = np.full(division_shape, np.NaN)
+            zindex = np.full(division_shape, np.NaN)
+        
+            # compute SPI and SPEI for the current division only if we have valid inputs
+            if not np.isnan(precip_time_series).all():
+                
+                # put precipitation into inches if not already
+                mm_to_inches_multiplier = 0.0393701
+                possible_mm_units = ['millimeters', 'millimeter', 'mm']
+                if input_dataset[self.var_name_precip].units in possible_mm_units:
+                    precip_time_series = precip_time_series * mm_to_inches_multiplier
+        
+                if not np.isnan(pet_time_series).all():
+                
+                    # compute Palmer indices if we have valid inputs
+                    if not np.isnan(awc):
+                            
+                        # if PET is in mm, convert to inches
+                        if pet_units in possible_mm_units:
+                            pet_time_series = pet_time_series * mm_to_inches_multiplier
+        
+                        # PET is in mm, convert to inches since the Palmer uses imperial units
+                        pet_time_series = pet_time_series * mm_to_inches_multiplier
+        
+                        logger.info('\tComputing PDSI for division %s', division_id)
+    
+                        # compute Palmer indices
+                        palmer_values = indices.scpdsi(precip_time_series,
+                                                       pet_time_series,
+                                                       awc,
+                                                       self.data_start_year,
+                                                       self.calibration_start_year,
+                                                       self.calibration_end_year)
+            
+                        scpdsi = palmer_values[0]
+                        pdsi = palmer_values[1]
+                        phdi = palmer_values[2]
+                        pmdi = palmer_values[3]
+                        zindex = palmer_values[4]
+        
+                        # write the PDSI values to NetCDF
+                        lock.acquire()
+                        with netCDF4.Dataset(self.output_file, 'a') as output_dataset:
+                            output_dataset['pdsi'][division_index, :] = np.reshape(pdsi, (1, pdsi.size))
+                            output_dataset['phdi'][division_index, :] = np.reshape(phdi, (1, phdi.size))
+                            output_dataset['pmdi'][division_index, :] = np.reshape(pmdi, (1, pmdi.size))
+                            output_dataset['scpdsi'][division_index, :] = np.reshape(pdsi, (1, scpdsi.size))
+                            output_dataset['zindex'][division_index, :] = np.reshape(zindex, (1, zindex.size))
+                            output_dataset.sync()
+                        lock.release()
+        
+                    # process the SPI and SPEI at the specified month scales
+                    for months in self.scale_months:
+                        
+                        logger.info('\tComputing SPI/SPEI/PNP at %s-month scale for division %s', months, division_id)
+    
+                        #TODO ensure that the precipitation and PET values are using the same units
+                        
+                        # compute SPEI/Gamma
+                        spei_gamma = indices.spei_gamma(months,
+                                                        precip_time_series,
+                                                        pet_mm=pet_time_series)
+    
+                        # compute SPEI/Pearson
+                        spei_pearson = indices.spei_pearson(months,
+                                                            self.data_start_year,
+                                                            precip_time_series,
+                                                            pet_mm=pet_time_series,
+                                                            calibration_year_initial=self.calibration_start_year,
+                                                            calibration_year_final=self.calibration_end_year)
+                         
+                        # compute SPI/Gamma
+                        spi_gamma = indices.spi_gamma(precip_time_series, 
+                                                      months)
+                 
+                        # compute SPI/Pearson
+                        spi_pearson = indices.spi_pearson(precip_time_series, 
+                                                          months,
+                                                          self.data_start_year,
+                                                          self.calibration_start_year, 
+                                                          self.calibration_end_year)        
+            
+                        # compute PNP
+                        pnp = indices.percentage_of_normal(precip_time_series, 
+                                                           months,
+                                                           self.data_start_year,
+                                                           self.calibration_start_year, 
+                                                           self.calibration_end_year)        
+        
+                        # create variable names which should correspond to the appropriate scaled index output variables
+                        scaled_name_suffix = str(months).zfill(2)
+                        spei_gamma_variable_name = 'spei_gamma_' + scaled_name_suffix
+                        spei_pearson_variable_name = 'spei_pearson_' + scaled_name_suffix
+                        spi_gamma_variable_name = 'spi_gamma_' + scaled_name_suffix
+                        spi_pearson_variable_name = 'spi_pearson_' + scaled_name_suffix
+                        pnp_variable_name = 'pnp_' + scaled_name_suffix
+        
+                        # write the SPI, SPEI, and PNP values to NetCDF        
+                        lock.acquire()
+                        with netCDF4.Dataset(self.output_file, 'a') as output_dataset:
+                            output_dataset[spei_gamma_variable_name][division_index, :] =   np.reshape(spei_gamma, (1, spei_gamma.size))
+                            output_dataset[spei_pearson_variable_name][division_index, :] = np.reshape(spei_pearson, (1, spei_pearson.size))
+                            output_dataset[spi_gamma_variable_name][division_index, :] =    np.reshape(spi_gamma, (1, spi_gamma.size))
+                            output_dataset[spi_pearson_variable_name][division_index, :] =  np.reshape(spi_pearson, (1, spi_pearson.size))
+                            output_dataset[pnp_variable_name][division_index, :] =          np.reshape(pnp, (1, pnp.size))
+                            output_dataset.sync()
+                        lock.release()
+
+    #-----------------------------------------------------------------------------------------------------------------------
+    def _f2c(self, t):
+        '''
+        Converts a temperature value from Fahrenheit to Celsius
+        '''
+        return (t-32)*5.0/9
+
+    #-------------------------------------------------------------------------------------------------------------------
+    def run(self):
+        
+        # initialize the output NetCDF that will contain the computed indices
+        with netCDF4.Dataset(self.input_file) as input_dataset:
+            
+            # get the initial and final year of the input datasets
+            time_variable = input_dataset.variables['time']
+            self.data_start_year = netCDF4.num2date(time_variable[0], time_variable.units).year
+ 
+            # get the number of divisions in the input dataset(s)
+            divisions_count = input_dataset.variables['division'].size
+        
+        #--------------------------------------------------------------------------------------------------------------
+        # Create PET and Palmer index NetCDF files, computed from input temperature, precipitation, and soil constant.
+        # Compute SPI, SPEI, and PNP at all specified month scales.
+        #--------------------------------------------------------------------------------------------------------------
+
+        # create a process Pool for worker processes to compute indices for each division
+        pool = multiprocessing.Pool(processes=1)#multiprocessing.cpu_count())
+          
+        # map the divisions indices as an arguments iterable to the compute function
+        result = pool.map_async(self._compute_and_write_division, range(divisions_count))
+                  
+        # get the exception(s) thrown, if any
+        result.get()
+              
+        # close the pool and wait on all processes to finish
+        pool.close()
+        pool.join()
+
+        #----------------------------------------------------------------------------------------------------------
+        # Take the PET and Palmer index NetCDF files, compress and move to destination directory.
+        #----------------------------------------------------------------------------------------------------------
+        
+#         input_output_netcdfs = []
+#         for index in ['pdsi', 'phdi', 'scpdsi', 'zindex']:
+#             
+#             # convert the Palmer files to compressed NetCDF4 and move to the destination directory
+#             indicator_tuple = (unscaled_netcdfs[index], os.sep.join([destination_dir, index, unscaled_netcdfs[index]]))
+#             input_output_netcdfs.append(indicator_tuple)
+# 
+#         pool = multiprocessing.Pool(processes=number_of_workers)
+#             
+#         # create an arguments iterable containing the input and output NetCDFs, map it to the convert function
+#         result = pool.map_async(netcdf_utils.convert_and_move_netcdf, input_output_netcdfs)
+#               
+#         # get the exception(s) thrown, if any
+#         result.get()
+#               
+#         # close the pool and wait on all processes to finish
+#         pool.close()
+#         pool.join()
+#        
+#         # compute the scaled indices (PNP, SPI, and SPEI)
+#         for months in self.scale_months:
+#  
+#             # convert the SPI, SPEI, and PNP files to compressed NetCDF4 and move to the destination directory
+#             input_output_netcdfs = [(scaled_netcdfs['spi_gamma'], '/nidis/test/nclimgrid/spi_gamma/' + scaled_netcdfs['spi_gamma']),
+#                                     (scaled_netcdfs['spi_pearson'], '/nidis/test/nclimgrid/spi_pearson/' + scaled_netcdfs['spi_pearson']),
+#                                     (scaled_netcdfs['spei_gamma'], '/nidis/test/nclimgrid/spei_gamma/' + scaled_netcdfs['spei_gamma']),
+#                                     (scaled_netcdfs['spei_pearson'], '/nidis/test/nclimgrid/spei_pearson/' + scaled_netcdfs['spei_pearson']),
+#                                     (scaled_netcdfs['pnp'], '/nidis/test/nclimgrid/pnp/' + scaled_netcdfs['pnp'])]
+#       
+#             pool = multiprocessing.Pool(processes=number_of_workers)
+#               
+#             # create an arguments iterable containing the input and output NetCDFs, map it to the convert function
+#             result = pool.map_async(netcdf_utils.convert_and_move_netcdf, input_output_netcdfs)
+#                 
+#             # get the exception(s) thrown, if any
+#             result.get()
+#                 
+#             # close the pool and wait on all processes to finish
+#             pool.close()
+#             pool.join()
+#         
+#         # convert the PET file to compressed NetCDF4 and move into the destination directory
+#         netcdf_utils.convert_and_move_netcdf((unscaled_netcdfs['pet'], '/nidis/test/nclimgrid/pet/' + unscaled_netcdfs['pet']))
+#
+#-----------------------------------------------------------------------------------------------------------------------
+
+if __name__ == '__main__':
+
+    """
+    This module is used to perform climate indices processing on nClimGrid datasets in NetCDF.
+    """
+
+    try:
+
+        # log some timing info, used later for elapsed time
+        start_datetime = datetime.now()
+        logger.info("Start time:    %s", start_datetime)
+
+        # parse the command line arguments
+        parser = argparse.ArgumentParser()
+        parser.add_argument("--input_file", 
+                            help="Input dataset file (NetCDF) containing temperature, precipitation, and soil values for PDSI, SPI, SPEI, and PNP computations", 
+                            required=True)
+        parser.add_argument("--precip_var_name", 
+                            help="Precipitation variable name used in the input NetCDF file", 
+                            required=True)
+        parser.add_argument("--temp_var_name", 
+                            help="Temperature variable name used in the input NetCDF file", 
+                            required=True)
+        parser.add_argument("--awc_var_name", 
+                            help="Available water capacity variable name used in the input NetCDF file", 
+                            required=False)
+        parser.add_argument("--output_file",
+                            help=" Output file path and name",
+                            required=True)
+        parser.add_argument("--month_scales",
+                            help="Month scales over which the PNP, SPI, and SPEI values are to be computed",
+                            type=int,
+                            nargs = '*',
+                            choices=range(1, 73),
+                            required=True)
+        parser.add_argument("--calibration_start_year",
+                            help="Initial year of calibration period",
+                            type=int,
+                            choices=range(1870, start_datetime.year + 1),
+                            required=True)
+        parser.add_argument("--calibration_end_year",
+                            help="Final year of calibration period",
+                            type=int,
+                            choices=range(1870, start_datetime.year + 1),
+                            required=True)
+        args = parser.parse_args()
+
+        # perform the processing
+        divisions_processor = DivisionsProcessor(args.input_file,
+                                                 args.output_file,
+                                                 args.precip_var_name,
+                                                 args.temp_var_name,
+                                                 args.awc_var_name,
+                                                 args.month_scales,
+                                                 args.calibration_start_year,
+                                                 args.calibration_end_year)
+        divisions_processor.run()
+        
+        # report on the elapsed time
+        end_datetime = datetime.now()
+        logger.info("End time:      %s", end_datetime)
+        elapsed = end_datetime - start_datetime
+        logger.info("Elapsed time:  %s", elapsed)
+
+    except Exception as ex:
+        logger.exception('Failed to complete', exc_info=True)
+        raise
     