import logging
import numpy as np
import unittest

from climate_indices import utils

# disable logging messages
logging.disable(logging.CRITICAL)


<<<<<<< HEAD
# ----------------------------------------------------------------------------------------------------------------------
=======
# -----------------------------------------------------------------------------------------------------------------------
>>>>>>> 9bc31abf
class UtilsTestCase(unittest.TestCase):
    """
    Tests for `utils.py`.
    """
    
<<<<<<< HEAD
    # ---------------------------------------------------------------------------------------
    @staticmethod
    def test_compute_days():
=======
    # ----------------------------------------------------------------------------------------
    def test_compute_days(self):
>>>>>>> 9bc31abf
        """
        Test for the utils.compute_days() function
        """
        
        days_array = np.array([0, 31, 59, 90, 120, 151, 181, 212, 243, 273, 304, 334])
        results = utils.compute_days(1800, 12, 1, 1800)
        np.testing.assert_allclose(days_array,
                                   results,
                                   err_msg='Fahrenheit to Celsius conversion failed',
                                   atol=0.01,
                                   equal_nan=True)
        
        days_array = np.array([18443, 18474, 18505, 18535, 18566, 18596, 18627, 18658, 18686, 18717,
                               18747, 18778, 18808, 18839, 18870, 18900, 18931, 18961, 18992, 19023])
        results = utils.compute_days(1850, 20, 7, 1800)
        np.testing.assert_allclose(days_array,
                                   results,
                                   err_msg='Fahrenheit to Celsius conversion failed',
                                   atol=0.01,
                                   equal_nan=True)

<<<<<<< HEAD
    # ---------------------------------------------------------------------------------------
=======
    # ----------------------------------------------------------------------------------------
>>>>>>> 9bc31abf
    def test_count_zeros_and_non_missings(self):
        """
        Test for the utils.count_zeros_and_non_missings() function
        """
        
        # vanilla use case
        values_list = [3, 4, 0, 2, 3.1, 5, np.NaN, 8, 5, 6, 0.0, np.NaN, 5.6, 2]
        values = np.array(values_list)
        zeros, non_missings = utils.count_zeros_and_non_missings(values)
        self.assertEqual(zeros, 2, 'Failed to correctly count zero values')
        self.assertEqual(non_missings, 12, 'Failed to correctly count non-missing values')
        
        # test with lists
        values = values_list
        zeros, non_missings = utils.count_zeros_and_non_missings(values)
        self.assertEqual(zeros, 2, 'Failed to correctly count zero values')
        self.assertEqual(non_missings, 12, 'Failed to correctly count non-missing values')
        values = [[3, 4, 0, 2, 3.1, 5, np.NaN], [8, 5, 6, 0.0, np.NaN, 5.6, 2]]
        zeros, non_missings = utils.count_zeros_and_non_missings(values)
        self.assertEqual(zeros, 2, 'Failed to correctly count zero values')
        self.assertEqual(non_missings, 12, 'Failed to correctly count non-missing values')

        # using a list that can't be converted into an array should result in a TypeError 
        values = [1, 2, 3, 0, 'abcxyz']
        np.testing.assert_raises(TypeError, utils.count_zeros_and_non_missings, values)

<<<<<<< HEAD
    # ---------------------------------------------------------------------------------------
=======
    # ----------------------------------------------------------------------------------------
>>>>>>> 9bc31abf
    def test_is_data_valid(self):
        """
        Test for the utils.is_data_valid() function
        """
        
        valid_array = np.full((12,), 1.0)
        invalid_array = np.full((12,), np.NaN)
        self.assertTrue(utils.is_data_valid(valid_array))
        self.assertFalse(utils.is_data_valid(invalid_array))
        self.assertFalse(utils.is_data_valid(['bad', 'data']))
        self.assertTrue(utils.is_data_valid(np.ma.masked_array(valid_array)))
        
<<<<<<< HEAD
    # ---------------------------------------------------------------------------------------
    @staticmethod
    def test_sign_change():
=======
    # ----------------------------------------------------------------------------------------
    def test_sign_change(self):
>>>>>>> 9bc31abf
        """
        Test for the utils.sign_change() function
        """
        
        a = np.array([1., 2., 3., -4])
        b = np.array([1., -2., -3., -4])
        c = utils.sign_change(a, b)
        np.testing.assert_equal(c, np.array([False, True, True, False]), 'Sign changes not detected as expected')
        
        a = np.array([1., 2., 3., -4])
        b = np.array([[1., -2.], [-3., -4]])
        c = utils.sign_change(a, b)
        np.testing.assert_equal(c, np.array([False, True, True, False]), 'Sign changes not detected as expected')
        
        # make sure that the function croaks with a ValueError
        np.testing.assert_raises(ValueError, 
                                 utils.sign_change, 
                                 np.array([1., 2., 3., -4]), 
                                 np.array([1., 2., 3.]))
        np.testing.assert_raises(ValueError, 
                                 utils.sign_change, 
                                 np.array([1., 2., 3.]), 
                                 np.array([[1., 2.], [3., 4.]]))
        
<<<<<<< HEAD
    # ---------------------------------------------------------------------------------------
    @staticmethod
    def test_reshape_to_2d():
=======
#     # ----------------------------------------------------------------------------------------
#     def test_reshape_to_years_months(self):
#         '''
#         Test for the utils.reshape_to_years_months() function
#         '''
#         
#         # an array of monthly values
#         values_1d = np.array([3, 4, 6, 2, 1, 3, 5, 8, 5, 6, 3, 4, 6, 2, 1, 3, 5, 8, 5, 6, 3, 4, 6, 2, 1, 3, 5, 8, 5, 6])
#         
#         # the expected rearrangement of the above values from 1-D to 2-D
#         values_2d_expected = np.array([[3, 4, 6, 2, 1, 3, 5, 8, 5, 6, 3, 4], 
#                                        [6, 2, 1, 3, 5, 8, 5, 6, 3, 4, 6, 2], 
#                                        [1, 3, 5, 8, 5, 6, np.NaN, np.NaN, np.NaN, np.NaN, np.NaN, np.NaN]])
#         
#         # exercise the function
#         values_2d_reshaped = utils.reshape_to_years_months(values_1d)
#         
#         # verify that the function performed as expected
#         np.testing.assert_equal(values_2d_expected, 
#                                 values_2d_reshaped, 
#                                 'Not rearranging the 1-D array months into 2-D year increments as expected')
#         
#         # a 3-D array that should be returned as-is
#         values_3d = np.array([[3, 4, 6, 2, 1, 3, 5, 8, 5, 6, 3, 4], 
#                               [6, 2, 1, 3, 5, 8, 5, 6, 3, 4, 6, 2], 
#                               [1, 3, 5, 8, 5, 6, 3, 5, 1, 2, 8, 4]])
#         
#         # exercise the function
#         values_3d_reshaped = utils.reshape_to_years_months(values_3d)
#         
#         # verify that the function performed as expected
#         np.testing.assert_equal(values_3d, 
#                                 values_3d_reshaped, 
#                                 'Not returning a valid 2-D array as expected')
#         
#         # a 2-D array that's in an invalid shape for the function
#         values_2d = np.array([[3, 4, 6, 2, 1, 3, 5, 3, 4], 
#                               [6, 2, 1, 3, 5, 8, 5, 6, 2], 
#                               [1, 3, 5, 8, 5, 6, 3, 8, 4]])
#         
#         # make sure that the function croaks with a ValueError when expected
#         np.testing.assert_raises(ValueError, utils.reshape_to_years_months, values_2d)
#         np.testing.assert_raises(ValueError, utils.reshape_to_years_months, np.reshape(values_2d, (3, 3, 3)))
#         
    # ----------------------------------------------------------------------------------------
    def test_reshape_to_2d(self):
>>>>>>> 9bc31abf
        """
        Test for the utils.reshape_to_2d() function
        """
        
        # an array of monthly values
        values_1d = np.array([3, 4, 6, 2, 1, 3, 5, 8, 5, 6, 3, 4, 6, 2, 1, 3, 5, 8, 5, 6, 3, 4, 6, 2, 1, 3, 5, 8, 5, 6],
                             dtype=float)
        
        # the expected rearrangement of the above values from 1-D to 2-D if using 12 as the second axis size
        values_2d_by_12_expected = np.array([[3, 4, 6, 2, 1, 3, 5, 8, 5, 6, 3, 4], 
                                             [6, 2, 1, 3, 5, 8, 5, 6, 3, 4, 6, 2], 
                                             [1, 3, 5, 8, 5, 6, np.NaN, np.NaN, np.NaN, np.NaN, np.NaN, np.NaN]])
        
        # exercise the function
        values_2d_reshaped = utils.reshape_to_2d(values_1d, 12)
        
        # verify that the function performed as expected
        np.testing.assert_equal(values_2d_by_12_expected, 
                                values_2d_reshaped, 
                                'Not rearranging the 1-D array into 2-D year increments of 12 as expected')
        
        # the expected rearrangement of the above values from 1-D to 2-D if using 8 as the second axis size
        values_2d_by_8_expected = np.array([[3, 4, 6, 2, 1, 3, 5, 8], 
                                            [5, 6, 3, 4, 6, 2, 1, 3], 
                                            [5, 8, 5, 6, 3, 4, 6, 2], 
                                            [1, 3, 5, 8, 5, 6, np.NaN, np.NaN]])

        # exercise the function
        values_2d_reshaped = utils.reshape_to_2d(values_1d, 8)
        
        # verify that the function performed as expected
        np.testing.assert_equal(values_2d_by_8_expected, 
                                values_2d_reshaped, 
                                'Not rearranging the 1-D array into 2-D increments of 8 as expected')
        
        # a 3-D array that should be returned as-is if using 12 as the second axis size
        values_2d = np.array([[3, 4, 6, 2, 1, 3, 5, 8, 5, 6, 3, 4], 
                              [6, 2, 1, 3, 5, 8, 5, 6, 3, 4, 6, 2], 
                              [1, 3, 5, 8, 5, 6, 3, 5, 1, 2, 8, 4]])
        
        # exercise the function
        values_2d_reshaped = utils.reshape_to_2d(values_2d, 12)
        
        # verify that the function performed as expected
        np.testing.assert_equal(values_2d, 
                                values_2d_reshaped, 
                                'Not returning an already valid 2-D array as expected')
        
        # a 2-D array that's in an invalid shape for the function
        values_2d = np.array([[3, 4, 6, 2, 1, 3, 5, 3, 4], 
                              [6, 2, 1, 3, 5, 8, 5, 6, 2], 
                              [1, 3, 5, 8, 5, 6, 3, 8, 4]])
        
        # make sure that the function croaks with a ValueError when expected
        np.testing.assert_raises(ValueError, utils.reshape_to_2d, values_2d, 12)
        np.testing.assert_raises(ValueError, utils.reshape_to_2d, values_2d.reshape((3, 3, 3)), 6)
        
    # ----------------------------------------------------------------------------------------
<<<<<<< HEAD
    @staticmethod
    def test_reshape_to_divs_years_months():
=======
    def test_reshape_to_divs_years_months(self):
>>>>>>> 9bc31abf
        """
        Test for the utils.reshape_to_divs_years_months() function
        """
        
        # an array of monthly values
        values_1d = np.array([3, 4, 6, 2, 1, 3, 5, 8, 5, 6, 3, 4, 6, 2, 1, 3, 5, 8, 5, 6, 3, 4, 6, 2, 1, 3, 5, 8, 5, 6])
        
        # verify that the function performed as expected
        np.testing.assert_raises(ValueError, utils.reshape_to_divs_years_months, values_1d)

        # array of values for a single division, as 2-D
        values_2d = np.array([[3, 4, 6, 2, 1, 3, 5, 8, 5, 6, 3, 4], 
                              [6, 2, 1, 3, 5, 8, 5, 6, 3, 4, 6, 2]])
        
        # the expected rearrangement of the above values from 2-D to 3-D
        values_3d_expected = np.array([[[3, 4, 6, 2, 1, 3, 5, 8, 5, 6, 3, 4]], 
                                        [[6, 2, 1, 3, 5, 8, 5, 6, 3, 4, 6, 2]]])
        
        # exercise the function
        values_3d_computed = utils.reshape_to_divs_years_months(values_2d)
        
        np.testing.assert_equal(values_3d_computed, 
                                values_3d_expected, 
                                'Not rearranging the 1-D array months into 2-D year increments as expected')
        
        # a 3-D array that should be returned as-is
        values_3d = np.array([[[3, 4, 6, 2, 1, 3, 5, 8, 5, 6, 3, 4], 
                               [6, 2, 1, 3, 5, 8, 5, 6, 3, 4, 6, 2], 
                               [1, 3, 5, 8, 5, 6, 3, 5, 1, 2, 8, 4]],
                              [[6, 2, 8, 3, 2, 1, 9, 6, 3, 4, 9, 8],
                               [3, 1, 6, 2, 7, 3, 5, 8, 5, 6, 3, 4], 
                               [4, 2, 1, 7, 2, 8, 5, 6, 3, 4, 7, 9]]])
         
        # exercise the function
        values_3d_reshaped = utils.reshape_to_divs_years_months(values_3d)
         
        # verify that the function performed as expected
        np.testing.assert_equal(values_3d, 
                                values_3d_reshaped, 
                                'Not returning a valid 2-D array as expected')
         
        # a 2-D array that's in an invalid shape for the function
        values_2d = np.array([[3, 4, 6, 2, 1, 3, 5, 3, 4], 
                              [6, 2, 1, 3, 5, 8, 5, 6, 2], 
                              [1, 3, 5, 8, 5, 6, 3, 8, 4]])
        
        # make sure that the function croaks with a ValueError whenever it gets a mis-shaped array
        np.testing.assert_raises(ValueError, utils.reshape_to_divs_years_months, values_1d)
        np.testing.assert_raises(ValueError, utils.reshape_to_divs_years_months, values_2d)
        np.testing.assert_raises(ValueError, utils.reshape_to_divs_years_months, np.reshape(values_2d, (3, 3, 3)))
        
<<<<<<< HEAD
    # ---------------------------------------------------------------------------------------
=======
    # ----------------------------------------------------------------------------------------
>>>>>>> 9bc31abf
    def test_rmse(self):
        """
        Test for the utils.rmse() function
        """
        
        vals1 = np.array([32, 212, 100, 98.6, 150, -15])
        vals2 = np.array([35, 216, 90, 88.6, 153, -12])
        computed_rmse = utils.rmse(vals1, vals2)
        expected_rmse = 6.364
                
        # verify that the function performed as expected
        self.assertAlmostEqual(computed_rmse, 
                               expected_rmse, 
                               msg='Incorrect root mean square error (RMSE)',
                               delta=0.001)
<<<<<<< HEAD

    # ---------------------------------------------------------------------------------------
    @staticmethod
    def test_transform_to_gregorian():
        """
        Test for the utils.transform_to_gregorian() function
=======
        
    # ----------------------------------------------------------------------------------------
    def test_to_gregorian(self):
        """
        Test for the utils.to_gregorian() function
>>>>>>> 9bc31abf
        """
        
        # an array of 366 values, representing a year with 366 days, such as a leap year
        values_366 = np.array(range(366))
        
        # an array of 365 values, representing a year with 365 days, with the value
        # for all days after Feb 28th matching to those in the 366 day array
        values_365 = np.array(range(365))
        values_365[59:] = [x + 1 for x in values_365[59:]]
        
        # exercise the function with the 366 day year array, using a non-leap year argument (1971) 
        values_365_computed = utils.to_gregorian(values_366, 1971)
        
        np.testing.assert_equal(values_365_computed, 
                                values_365, 
                                'Not transforming the 1-D array of 366 days into a corresponding 365 day array')
        
        # exercise the function with the 366 day year array, using a leap year argument (1972)
        values_366_computed = utils.to_gregorian(values_366, 1972)
        
        np.testing.assert_equal(values_366_computed, 
                                values_366, 
                                'Not transforming the 1-D array of 366 days into a corresponding 366 day array')
        
        # make sure that the function croaks with a ValueError whenever it gets invalid array arguments
        np.testing.assert_raises(ValueError, utils.to_gregorian, values_365, 1972)
        np.testing.assert_raises(ValueError, utils.to_gregorian, np.ones((2, 10)), 1972)

        # make sure that the function croaks with a ValueError whenever it gets invalid year arguments
<<<<<<< HEAD
        np.testing.assert_raises(ValueError, utils.transform_to_gregorian, values_366, -1972)
        np.testing.assert_raises(TypeError, utils.transform_to_gregorian, values_366, 45.7)
        np.testing.assert_raises(TypeError, utils.transform_to_gregorian, values_366, "obviously wrong")

    # ---------------------------------------------------------------------------------------
    @staticmethod
    def test_transform_to_366day():
        """
        Test for the utils.transform_to_366day() function
=======
        np.testing.assert_raises(ValueError, utils.to_gregorian, values_366, -1972)
        np.testing.assert_raises(TypeError, utils.to_gregorian, values_366, 45.7)
        np.testing.assert_raises(TypeError, utils.to_gregorian, values_366, "obviously wrong")
        
    # ----------------------------------------------------------------------------------------
    def test_to_366day(self):
        """
        Test for the utils.to_366day() function
>>>>>>> 9bc31abf
        """
        
        # an array of 366 values, representing a year with 366 days, such as a leap year
        values_366 = np.array(range(366))
        
        # an array of 366 values, representing a year with 366 days, as a non-leap year 
        # with the Feb 29th value an average of the Feb. 28th and Mar. 1st values
        values_366_faux_feb29 = np.array(range(366), dtype=np.float)
        values_366_faux_feb29[59] = 58.5
        values_366_faux_feb29[60:] = [x - 1 for x in values_366_faux_feb29[60:]]
        
        # an array of 365 values, representing a year with 365 days
        values_365 = np.array(range(365))
        
        # exercise the function with the 366 day year array, using a non-leap year argument (1971) 
        values_366_computed = utils.to_366day(values_365, 1971, 1)
        
        np.testing.assert_equal(values_366_computed, 
                                values_366_faux_feb29, 
                                'Not transforming the 1-D array of 365 days into a corresponding ' + 
                                '366 day array as expected')
        
        # exercise the function with the 366 day year array, using a leap year argument (1972)
        values_366_computed = utils.to_366day(values_366, 1972, 1)
        
        np.testing.assert_equal(values_366_computed, 
                                values_366, 
                                'Not transforming the 1-D array of 366 days into a corresponding 366 day array')
        
        # make sure that the function croaks with a ValueError whenever it gets invalid array arguments
        np.testing.assert_raises(ValueError, utils.to_366day, values_365[:50], 1972, 1)
        np.testing.assert_raises(ValueError, utils.to_366day, np.ones((2, 10)), 1972, 1)

        # make sure that the function croaks with a ValueError whenever it gets invalid year arguments
        np.testing.assert_raises(ValueError, utils.to_366day, values_365, -1972, 1)
        np.testing.assert_raises(TypeError, utils.to_366day, values_365, 45.7, 1)
        np.testing.assert_raises(TypeError, utils.to_366day, values_365, "obviously wrong", 1)

        # make sure that the function croaks with a ValueError whenever it gets invalid total years arguments
<<<<<<< HEAD
        np.testing.assert_raises(ValueError, utils.transform_to_366day, values_365, 1972, -5)
        np.testing.assert_raises(TypeError, utils.transform_to_366day, values_365, 1972, 4.9)
        np.testing.assert_raises(ValueError, utils.transform_to_366day, values_365, 1972, 24)


# -------------------------------------------------------------------------------------------
=======
        np.testing.assert_raises(ValueError, utils.to_366day, values_365, 1972, -5)
        np.testing.assert_raises(TypeError, utils.to_366day, values_365, 1972, 4.9)
        np.testing.assert_raises(ValueError, utils.to_366day, values_365, 1972, 24)


# --------------------------------------------------------------------------------------------
>>>>>>> 9bc31abf
if __name__ == '__main__':
    unittest.main()
<|MERGE_RESOLUTION|>--- conflicted
+++ resolved
@@ -8,24 +8,15 @@
 logging.disable(logging.CRITICAL)
 
 
-<<<<<<< HEAD
 # ----------------------------------------------------------------------------------------------------------------------
-=======
-# -----------------------------------------------------------------------------------------------------------------------
->>>>>>> 9bc31abf
 class UtilsTestCase(unittest.TestCase):
     """
     Tests for `utils.py`.
     """
     
-<<<<<<< HEAD
     # ---------------------------------------------------------------------------------------
     @staticmethod
     def test_compute_days():
-=======
-    # ----------------------------------------------------------------------------------------
-    def test_compute_days(self):
->>>>>>> 9bc31abf
         """
         Test for the utils.compute_days() function
         """
@@ -47,11 +38,7 @@
                                    atol=0.01,
                                    equal_nan=True)
 
-<<<<<<< HEAD
-    # ---------------------------------------------------------------------------------------
-=======
-    # ----------------------------------------------------------------------------------------
->>>>>>> 9bc31abf
+    # ---------------------------------------------------------------------------------------
     def test_count_zeros_and_non_missings(self):
         """
         Test for the utils.count_zeros_and_non_missings() function
@@ -78,11 +65,7 @@
         values = [1, 2, 3, 0, 'abcxyz']
         np.testing.assert_raises(TypeError, utils.count_zeros_and_non_missings, values)
 
-<<<<<<< HEAD
-    # ---------------------------------------------------------------------------------------
-=======
-    # ----------------------------------------------------------------------------------------
->>>>>>> 9bc31abf
+    # ---------------------------------------------------------------------------------------
     def test_is_data_valid(self):
         """
         Test for the utils.is_data_valid() function
@@ -95,14 +78,9 @@
         self.assertFalse(utils.is_data_valid(['bad', 'data']))
         self.assertTrue(utils.is_data_valid(np.ma.masked_array(valid_array)))
         
-<<<<<<< HEAD
     # ---------------------------------------------------------------------------------------
     @staticmethod
     def test_sign_change():
-=======
-    # ----------------------------------------------------------------------------------------
-    def test_sign_change(self):
->>>>>>> 9bc31abf
         """
         Test for the utils.sign_change() function
         """
@@ -127,58 +105,9 @@
                                  np.array([1., 2., 3.]), 
                                  np.array([[1., 2.], [3., 4.]]))
         
-<<<<<<< HEAD
     # ---------------------------------------------------------------------------------------
     @staticmethod
     def test_reshape_to_2d():
-=======
-#     # ----------------------------------------------------------------------------------------
-#     def test_reshape_to_years_months(self):
-#         '''
-#         Test for the utils.reshape_to_years_months() function
-#         '''
-#         
-#         # an array of monthly values
-#         values_1d = np.array([3, 4, 6, 2, 1, 3, 5, 8, 5, 6, 3, 4, 6, 2, 1, 3, 5, 8, 5, 6, 3, 4, 6, 2, 1, 3, 5, 8, 5, 6])
-#         
-#         # the expected rearrangement of the above values from 1-D to 2-D
-#         values_2d_expected = np.array([[3, 4, 6, 2, 1, 3, 5, 8, 5, 6, 3, 4], 
-#                                        [6, 2, 1, 3, 5, 8, 5, 6, 3, 4, 6, 2], 
-#                                        [1, 3, 5, 8, 5, 6, np.NaN, np.NaN, np.NaN, np.NaN, np.NaN, np.NaN]])
-#         
-#         # exercise the function
-#         values_2d_reshaped = utils.reshape_to_years_months(values_1d)
-#         
-#         # verify that the function performed as expected
-#         np.testing.assert_equal(values_2d_expected, 
-#                                 values_2d_reshaped, 
-#                                 'Not rearranging the 1-D array months into 2-D year increments as expected')
-#         
-#         # a 3-D array that should be returned as-is
-#         values_3d = np.array([[3, 4, 6, 2, 1, 3, 5, 8, 5, 6, 3, 4], 
-#                               [6, 2, 1, 3, 5, 8, 5, 6, 3, 4, 6, 2], 
-#                               [1, 3, 5, 8, 5, 6, 3, 5, 1, 2, 8, 4]])
-#         
-#         # exercise the function
-#         values_3d_reshaped = utils.reshape_to_years_months(values_3d)
-#         
-#         # verify that the function performed as expected
-#         np.testing.assert_equal(values_3d, 
-#                                 values_3d_reshaped, 
-#                                 'Not returning a valid 2-D array as expected')
-#         
-#         # a 2-D array that's in an invalid shape for the function
-#         values_2d = np.array([[3, 4, 6, 2, 1, 3, 5, 3, 4], 
-#                               [6, 2, 1, 3, 5, 8, 5, 6, 2], 
-#                               [1, 3, 5, 8, 5, 6, 3, 8, 4]])
-#         
-#         # make sure that the function croaks with a ValueError when expected
-#         np.testing.assert_raises(ValueError, utils.reshape_to_years_months, values_2d)
-#         np.testing.assert_raises(ValueError, utils.reshape_to_years_months, np.reshape(values_2d, (3, 3, 3)))
-#         
-    # ----------------------------------------------------------------------------------------
-    def test_reshape_to_2d(self):
->>>>>>> 9bc31abf
         """
         Test for the utils.reshape_to_2d() function
         """
@@ -237,12 +166,8 @@
         np.testing.assert_raises(ValueError, utils.reshape_to_2d, values_2d.reshape((3, 3, 3)), 6)
         
     # ----------------------------------------------------------------------------------------
-<<<<<<< HEAD
     @staticmethod
     def test_reshape_to_divs_years_months():
-=======
-    def test_reshape_to_divs_years_months(self):
->>>>>>> 9bc31abf
         """
         Test for the utils.reshape_to_divs_years_months() function
         """
@@ -294,11 +219,7 @@
         np.testing.assert_raises(ValueError, utils.reshape_to_divs_years_months, values_2d)
         np.testing.assert_raises(ValueError, utils.reshape_to_divs_years_months, np.reshape(values_2d, (3, 3, 3)))
         
-<<<<<<< HEAD
-    # ---------------------------------------------------------------------------------------
-=======
-    # ----------------------------------------------------------------------------------------
->>>>>>> 9bc31abf
+    # ---------------------------------------------------------------------------------------
     def test_rmse(self):
         """
         Test for the utils.rmse() function
@@ -314,20 +235,12 @@
                                expected_rmse, 
                                msg='Incorrect root mean square error (RMSE)',
                                delta=0.001)
-<<<<<<< HEAD
 
     # ---------------------------------------------------------------------------------------
     @staticmethod
     def test_transform_to_gregorian():
         """
         Test for the utils.transform_to_gregorian() function
-=======
-        
-    # ----------------------------------------------------------------------------------------
-    def test_to_gregorian(self):
-        """
-        Test for the utils.to_gregorian() function
->>>>>>> 9bc31abf
         """
         
         # an array of 366 values, representing a year with 366 days, such as a leap year
@@ -357,7 +270,6 @@
         np.testing.assert_raises(ValueError, utils.to_gregorian, np.ones((2, 10)), 1972)
 
         # make sure that the function croaks with a ValueError whenever it gets invalid year arguments
-<<<<<<< HEAD
         np.testing.assert_raises(ValueError, utils.transform_to_gregorian, values_366, -1972)
         np.testing.assert_raises(TypeError, utils.transform_to_gregorian, values_366, 45.7)
         np.testing.assert_raises(TypeError, utils.transform_to_gregorian, values_366, "obviously wrong")
@@ -367,16 +279,6 @@
     def test_transform_to_366day():
         """
         Test for the utils.transform_to_366day() function
-=======
-        np.testing.assert_raises(ValueError, utils.to_gregorian, values_366, -1972)
-        np.testing.assert_raises(TypeError, utils.to_gregorian, values_366, 45.7)
-        np.testing.assert_raises(TypeError, utils.to_gregorian, values_366, "obviously wrong")
-        
-    # ----------------------------------------------------------------------------------------
-    def test_to_366day(self):
-        """
-        Test for the utils.to_366day() function
->>>>>>> 9bc31abf
         """
         
         # an array of 366 values, representing a year with 366 days, such as a leap year
@@ -416,20 +318,11 @@
         np.testing.assert_raises(TypeError, utils.to_366day, values_365, "obviously wrong", 1)
 
         # make sure that the function croaks with a ValueError whenever it gets invalid total years arguments
-<<<<<<< HEAD
         np.testing.assert_raises(ValueError, utils.transform_to_366day, values_365, 1972, -5)
         np.testing.assert_raises(TypeError, utils.transform_to_366day, values_365, 1972, 4.9)
         np.testing.assert_raises(ValueError, utils.transform_to_366day, values_365, 1972, 24)
 
 
 # -------------------------------------------------------------------------------------------
-=======
-        np.testing.assert_raises(ValueError, utils.to_366day, values_365, 1972, -5)
-        np.testing.assert_raises(TypeError, utils.to_366day, values_365, 1972, 4.9)
-        np.testing.assert_raises(ValueError, utils.to_366day, values_365, 1972, 24)
-
-
-# --------------------------------------------------------------------------------------------
->>>>>>> 9bc31abf
 if __name__ == '__main__':
-    unittest.main()
+    unittest.main()