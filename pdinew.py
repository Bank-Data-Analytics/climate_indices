import calendar
import logging
import math
import numba
import numpy as np
import pandas as pd
import profile
import scipy
import utils
import warnings

#-----------------------------------------------------------------------------------------------------------------------
# list the objects that we'll make publicly visible from this module, as interpreted by 'import *'
# a good explanation of this: https://stackoverflow.com/questions/44834/can-someone-explain-all-in-python
__all__ = ['pdsi_from_climatology',
           'potential_evapotranspiration']

#-----------------------------------------------------------------------------------------------------------------------
# global variables
#TODO/FIXME eliminate all globals where reasonable (these are in place 
# for convenience and to reflect some of what's happening in pdinew.f)

# the number of time steps (months) that'll be back filled when performing the assignment of index values via 
# the backtracking process; doubles as an array index used with the various backtracking related arrays  
_k8 = 0

# the current time step (month) being processed, should be read-only in all functions where 
# it's used other than the main loop in _pdsi() where the value is updated at each time step 
_i = 0

#-----------------------------------------------------------------------------------------------------------------------
# constants
_WET = 0
_DRY = 1

#-----------------------------------------------------------------------------------------------------------------------
# set up a basic, global logger
logging.basicConfig(level=logging.INFO,
                    format='%(asctime)s %(levelname)s %(message)s',
                    datefmt='%Y-%m-%d  %H:%M:%S')
logger = logging.getLogger(__name__)

# set numpy's print options so when array values are printed we can control the precision
np.set_printoptions(formatter={'float': lambda x: "{0:.2f}".format(x)})

#-----------------------------------------------------------------------------------------------------------------------
#@profile
def pdsi_from_climatology(precip_timeseries,
                          temp_timeseries,
                          awc,
                          latitude,
                          B,
                          H,
                          data_begin_year,
                          calibration_begin_year,
<<<<<<< HEAD
                          calibration_end_year):
=======
                          calibration_end_year,
                          expected_pdsi_for_debug):
    """
    :return: PDSI, PHDI, PMDI, Z, PET
    """
>>>>>>> 486dd501
    
    # calculate the negative tangent of the latitude which is used as an argument to the water balance function
    neg_tan_lat = -1 * math.tan(math.radians(latitude))

    # compute water balance values using the function translated from the Fortran pdinew.f
    #NOTE keep this code in place in order to compute the PET used later, since the two have 
    # different PET algorithms and we want to compare PDSI using the same PET inputs
    #FIXME clarify the difference between SP and PRO (spdat and prodat)
#     pdat, spdat, pedat, pldat, prdat, rdat, tldat, etdat, rodat, prodat, tdat, sssdat, ssudat = \
    pdat, pedat, pldat, prdat, rdat, tldat, etdat, rodat, prodat, tdat, sssdat, ssudat = \
        _water_balance(temp_timeseries, precip_timeseries, awc, neg_tan_lat, B, H)
                 
    #NOTE we need to compute CAFEC coefficients for use later/below
    # compute PDSI etc. using translated functions from pdinew.f Fortran code
    alpha, beta, delta, gamma, t_ratio = _cafec_coefficients(precip_timeseries,
                                                             pedat,
                                                             etdat,
                                                             prdat,
                                                             rdat,
                                                             rodat,
                                                             prodat,
                                                             tldat,
                                                             pldat,
#                                                              spdat,
                                                             data_begin_year,
                                                             calibration_begin_year,
                                                             calibration_end_year)
     
    # compute the weighting factor (climatic characteristic) using the version translated from pdinew.f
    K = _climatic_characteristic(alpha,
                                 beta,
                                 gamma,
                                 delta,
                                 pdat,
                                 pedat,
                                 prdat,
                                 prodat,
                                 pldat,
                                 t_ratio,
                                 data_begin_year,
                                 calibration_begin_year,
                                 calibration_end_year)

    # compute the Z-index
    #TODO eliminate the P-hat once development/debugging is complete, since it's really an intermediate/internal value
    Z = _zindex(alpha, 
                beta, 
                gamma, 
                delta, 
                precip_timeseries, 
                pedat, 
                prdat, 
                prodat, 
                pldat, 
                K)

    # compute the final Palmers
    PDSI, PHDI, PMDI = _pdsi(Z)
    
    return PDSI, PHDI, PMDI, Z, pedat

#-----------------------------------------------------------------------------------------------------------------------
#@profile
#@numba.jit   #TODO/FIXME numba compile not working as expected yet, AssertionError
def _cafec_coefficients(P,
                        PET,
                        ET,
                        PR,
                        R,
                        RO,
                        PRO,
                        L,
                        PL,
                        data_start_year,
                        calibration_start_year,
                        calibration_end_year):
    '''
    This function calculates CAFEC coefficients used for computing Palmer's Z index using inputs from 
    the water balance function. Translated from Fortran pdinew.f
    
    :param P: 1-D numpy.ndarray of monthly precipitation observations, in inches, the number of array elements 
              (array size) should be a multiple of 12 (representing an ordinal number of full years)
    :param PET: 1-D numpy.ndarray of monthly potential evapotranspiration values, in inches, the number of array elements 
                (array size) should be a multiple of 12 (representing an ordinal number of full years)
    :param ET: 1-D numpy.ndarray of monthly evapotranspiration values, in inches, the number of array elements 
               (array size) should be a multiple of 12 (representing an ordinal number of full years)
    :param PR: 1-D numpy.ndarray of monthly potential recharge values, in inches, the number of array elements 
               (array size) should be a multiple of 12 (representing an ordinal number of full years)
    :param R: 1-D numpy.ndarray of monthly recharge values, in inches, the number of array elements 
              (array size) should be a multiple of 12 (representing an ordinal number of full years)
    :param RO: 1-D numpy.ndarray of monthly runoff values, in inches, the number of array elements 
               (array size) should be a multiple of 12 (representing an ordinal number of full years)
    :param PRO: 1-D numpy.ndarray of monthly potential runoff values, in inches, the number of array elements 
                (array size) should be a multiple of 12 (representing an ordinal number of full years)
    :param L: 1-D numpy.ndarray of monthly loss values, in inches, the number of array elements 
              (array size) should be a multiple of 12 (representing an ordinal number of full years)
    :param PL: 1-D numpy.ndarray of monthly potential loss values, in inches, the number of array elements 
              (array size) should be a multiple of 12 (representing an ordinal number of full years)
    :param data_start_year: initial year of the input arrays, i.e. the first element of each of the input arrays 
                            is assumed to correspond to January of this initial year
    :param calibration_start_year: initial year of the calibration period, should be greater than or equal to the data_start_year
    :param calibration_end_year: final year of the calibration period
    :return 1-D numpy.ndarray of CAFEC coefficient values, alpha, beta, delta, gamma, and the T ratio,
            with shape of these arrays == (12,), corresponding to calendar months (12 elements)
    :rtype: numpy.ndarray of floats
    '''
    
    # the potential (PET, ET, PR, PL) and actual (R, RO, S, L, P) water balance arrays are reshaped as 2-D arrays  
    # (matrices) such that the rows of each matrix represent years and the columns represent calendar months
    PET = utils.reshape_to_years_months(PET)
    ET = utils.reshape_to_years_months(ET)
    PR = utils.reshape_to_years_months(PR)
    PL = utils.reshape_to_years_months(PL)
    R = utils.reshape_to_years_months(R)
    RO = utils.reshape_to_years_months(RO)
    PRO = utils.reshape_to_years_months(PRO)
    L = utils.reshape_to_years_months(L)
    P = utils.reshape_to_years_months(P)
        
    # ALPHA, BETA, GAMMA, DELTA CALCULATIONS
    # A calibration period is used to calculate alpha, beta, gamma, and 
    # and delta, four coefficients dependent on the climate of the area being
    # examined. The NCDC and CPC use the calibration period January 1931
    # through December 1990 (cf. Karl, 1986; Journal of Climate and Applied 
    # Meteorology, Vol. 25, No. 1, January 1986).
    
    #!!!!!!!!!!!!!
    # TODO make sure calibration years range is valid, i.e. within actual data years range 
    
    # determine the array (year axis) indices for the calibration period
    total_data_years = int(P.shape[0] / 12)
    data_end_year = data_start_year + total_data_years - 1
    calibration_start_year_index = calibration_start_year - data_start_year
    calibration_end_year_index = calibration_end_year - data_start_year 
    
    # get calibration period arrays
    if (calibration_start_year > data_start_year) or (calibration_end_year < data_end_year):
        P_calibration = P[calibration_start_year_index:calibration_end_year_index + 1]
        ET_calibration = ET[calibration_start_year_index:calibration_end_year_index + 1]
        PET_calibration = PET[calibration_start_year_index:calibration_end_year_index + 1]
        R_calibration = R[calibration_start_year_index:calibration_end_year_index + 1]
        PR_calibration = PR[calibration_start_year_index:calibration_end_year_index + 1]
        L_calibration = L[calibration_start_year_index:calibration_end_year_index + 1]
        PL_calibration = PL[calibration_start_year_index:calibration_end_year_index + 1]
        RO_calibration = RO[calibration_start_year_index:calibration_end_year_index + 1]
        PRO_calibration = PRO[calibration_start_year_index:calibration_end_year_index + 1]
    else:
        P_calibration = P
        ET_calibration = ET
        PET_calibration = PET
        R_calibration = R
        PR_calibration = PR
        L_calibration = L
        PL_calibration = PL
        RO_calibration = RO
        PRO_calibration = PRO

    # due to (innocuous/annoying) RuntimeWarnings raised by some math/numpy modules, we wrap the below code in a catcher
    with warnings.catch_warnings():
        warnings.simplefilter("ignore", category=RuntimeWarning)
        
        # get sums for each calendar month (compute sums over the year axis, giving a sum for each calendar month over all years)
        P_sum = np.nansum(P_calibration, axis=0)
        ET_sum = np.nansum(ET_calibration, axis=0)
        PET_sum = np.nansum(PET_calibration, axis=0)
        R_sum = np.nansum(R_calibration, axis=0)
        PR_sum = np.nansum(PR_calibration, axis=0)
        L_sum = np.nansum(L_calibration, axis=0)
        PL_sum = np.nansum(PL_calibration, axis=0)
        RO_sum = np.nansum(RO_calibration, axis=0)
        PRO_sum = np.nansum(PRO_calibration, axis=0)
            
        # (calendar) monthly CAFEC coefficients
        alpha = np.empty((12,))
        beta = np.empty((12,))
        gamma = np.empty((12,))
        delta = np.empty((12,))
        t_ratio = np.empty((12,))
    
        # compute the alpha, beta, gamma, and delta coefficients for each calendar month
        for i in range(12):
            
            #     ALPHA CALCULATION 
            #     ----------------- 
            if PET_sum[i] != 0.0:   
                alpha[i] = ET_sum[i] / PET_sum[i]  
            else:  
                if ET_sum[i] == 0.0:  
                    alpha[i] = 1.0  
                else:  
                    alpha[i] = 0.0  
            
            #   
            #     BETA CALCULATION  
            #     ----------------  
            if PR_sum[i] != 0.0:  
                beta[i] = R_sum[i] / PR_sum[i] 
            else:  
                if R_sum[i] == 0.0:   
                    beta[i] = 1.0  
                else:  
                    beta[i] = 0.0  

            #   
            #     GAMMA CALCULATION 
            #     ----------------- 
            if PRO_sum[i] != 0.0:  
                gamma[i] = RO_sum[i] / PRO_sum[i]  
            else:  
                if RO_sum[i] == 0.0:  
                    gamma[i] = 1.   
                else:  
                    gamma[i] = 0.0  

            #   
            #     DELTA CALCULATION 
            #     ----------------- 
            if PL_sum[i] != 0.0:  
                delta[i] = L_sum[i] / PL_sum[i]  
            else:
                delta[i] = 0.0  

            # 'T' ratio of average moisture demand to the average moisture supply in the month
            t_ratio[i] = (PET_sum[i] + R_sum[i] + RO_sum[i]) / (P_sum[i] + L_sum[i])

    return alpha, beta, delta, gamma, t_ratio

#-----------------------------------------------------------------------------------------------------------------------
#@profile
@numba.jit
def _climatic_characteristic(alpha,
                             beta,
                             gamma,
                             delta,
                             Pdat,
                             PEdat,
                             PRdat,
                             PROdat,
                             PLdat,
                             t_ratio,
                             begin_year,
                             calibration_begin_year,
                             calibration_end_year):
    
    SABSD = np.zeros((12,))
    
    number_calibration_years = calibration_end_year - calibration_begin_year + 1
    
    # loop over the calibration years, get the sum of the absolute values of the moisture departure SABSD for each month
    for j in range(calibration_begin_year - begin_year, calibration_end_year - begin_year + 1):
        for m in range(12):
            
            #-----------------------------------------------------------------------
            #     REREAD MONTHLY PARAMETERS FOR CALCULATION OF 
            #     THE 'K' MONTHLY WEIGHTING FACTORS USED IN Z-INDEX CALCULATION 
            #-----------------------------------------------------------------------
            PHAT = (alpha[m] * PEdat[j, m]) + (beta[m] * PRdat[j, m]) + (gamma[m] * PROdat[j, m]) - (delta[m] * PLdat[j, m])  
            D = Pdat[j, m] - PHAT   
            SABSD[m] = SABSD[m] + abs(D) 

    # get the first approximation of K (weighting factor)
    SWTD = 0.0
    AKHAT = np.empty((12,))
    for m in range(12):
        DBAR = SABSD[m] / number_calibration_years 
        AKHAT[m] = 1.5 * math.log10((t_ratio[m] + 2.8) / DBAR) + 0.5
        SWTD = SWTD + (DBAR * AKHAT[m])  

    AK = np.empty((12,))
    for m in range(12):
        AK[m] = 17.67 * AKHAT[m] / SWTD 
 
    return AK

#-----------------------------------------------------------------------------------------------------------------------
#@profile
@numba.jit
def _water_balance(T,
                   P,
                   AWC,
                   TLA,
                   B, 
                   H,
                   begin_year=1895):

    '''
    Computes a water balance accounting for monthly time series. Translated from the Fortran code pdinew.f
    
    :param T: monthly average temperature values, starting in January of the initial year 
    :param P: monthly total precipitation values, starting in January of the initial year 
    :param AWC: available water capacity, below (not including) the top inch
    :param B: read from soil constants file 
    :param H: read from soil constants file
    :param begin_year: initial year of the dataset  
    :param TLA: negative tangent of the latitude
    :return: P, SP, PE, PL, PR, R, L, ET, RO, T, SSs, SSu
    :rtype: numpy arrays with shape (total_years, 12)
    '''
    #!!!!!!!!!!!!!!!!!!!!!!!!!!!!!!!!!!!!!!!!!!!!!
    #TODO document the differences between PRO and SP, as the SP return value (spdat) is being used as PRO (potential
    # runoff) in later parts of the code, let's verify that this is intended, or perhaps spdat and prodat are 
    # synonymous/duplicates and one of these can be eliminated, suspicion is that the PRO variable in pdinew.f
    # refers to a probability value, so the variable for potential runoff is named SP instead (?)
    #!!!!!!!!!!!!!!!!!!!!!!!!!!!!!!!!!!!!!!!!!!!!!
    
    #TODO determine the total number of years from the original shape of the input array, assume shape == (total months)
    
    #EXPERIMENTAL/DEBUG ONLY -- REMOVE
    if AWC >= 1.0:
        AWC = AWC - 1.0
    
    # reshape the precipitation array from 1-D (assumed to be total months) to (years, 12) with the second  
    # dimension being calendar months, and the final/missing monthly values of the final year padded with NaNs
    T = utils.reshape_to_years_months(T)
    P = utils.reshape_to_years_months(P)
    total_years = P.shape[0]
    
    WCTOP = 1.0
    SS  = WCTOP
    SU = AWC
    WCTOT = AWC + WCTOP

    #TODO document this, where do these come from?
    PHI = np.array([-0.3865982, -0.2316132, -0.0378180, 0.1715539, 0.3458803, 0.4308320, \
                     0.3916645, 0.2452467, 0.0535511, -0.15583436, -0.3340551, -0.4310691])
    
    # initialize the data arrays with NaNs    
    pdat = np.full((total_years, 12), np.NaN)
#     spdat = np.full((total_years, 12), np.NaN)
    pedat = np.full((total_years, 12), np.NaN)
    pldat = np.full((total_years, 12), np.NaN)
    prdat = np.full((total_years, 12), np.NaN)
    rdat = np.full((total_years, 12), np.NaN)
    tldat = np.full((total_years, 12), np.NaN)
    etdat = np.full((total_years, 12), np.NaN)
    rodat = np.full((total_years, 12), np.NaN)
    prodat = np.full((total_years, 12), np.NaN)
    tdat = np.full((total_years, 12), np.NaN)
    sssdat = np.full((total_years, 12), np.NaN)
    ssudat = np.full((total_years, 12), np.NaN)

    # loop on years and months
    end_year = begin_year + total_years
    years_range = range(begin_year, end_year)
    for year_index, year in enumerate(years_range):
    
        for month_index in range(12):
    
            temperature = T[year_index, month_index]
            precipitation = P[year_index, month_index]
            
            #-----------------------------------------------------------------------
            #     HERE START THE WATER BALANCE CALCULATIONS
            #-----------------------------------------------------------------------
            SP = SS + SU
            PR = AWC + WCTOP - SP

            # PRO is the potential runoff. According to Alley (1984),
            # PRO = AWC - PR = Ss + Su; with Ss and Su referring to those values at
            # the beginning of the month: Ss0 and Su0.
            PRO = SP

            #-----------------------------------------------------------------------
            #     1 - CALCULATE PE (POTENTIAL EVAPOTRANSPIRATION)   
            #-----------------------------------------------------------------------
            if temperature <= 32.0:
                PE = 0.0
            else:  
                DUM = PHI[month_index] * TLA 
                DK = math.atan(math.sqrt(1.0 - (DUM * DUM)) / DUM)   
                if DK < 0.0:
                    DK = 3.141593 + DK  
                DK = (DK + 0.0157) / 1.57  
                if temperature >= 80.0:
                    PE = (math.sin((temperature / 57.3) - 0.166) - 0.76) * DK
                else:  
                    DUM = math.log(temperature - 32.0)
                    PE = math.exp(-3.863233 + (B * 1.715598) - (B * math.log(H)) + (B * DUM)) * DK 
        
            #-----------------------------------------------------------------------
            #     CONVERT DAILY TO MONTHLY  
            #-----------------------------------------------------------------------
            PE = PE * calendar.monthrange(year, month_index + 1)[1]

            #-----------------------------------------------------------------------
            #     2 - PL  POTENTIAL LOSS
            #-----------------------------------------------------------------------
            if SS >= PE:
                PL  = PE  
            else:  
                PL = ((PE - SS) * SU) / (AWC + WCTOP) + SS   
                PL = min(PL, SP)   
        
            #-----------------------------------------------------------------------
            #     3 - CALCULATE RECHARGE, RUNOFF, RESIDUAL MOISTURE, LOSS TO BOTH   
            #         SURFACE AND UNDER LAYERS, DEPENDING ON STARTING MOISTURE  
            #         CONTENT AND VALUES OF PRECIPITATION AND EVAPORATION.  
            #-----------------------------------------------------------------------
            if precipitation >= PE:
                #     ----------------- PRECIP EXCEEDS POTENTIAL EVAPORATION
                ET = PE   
                TL = 0.0  
                if (precipitation - PE) > (WCTOP - SS):
                    #         ------------------------------ EXCESS PRECIP RECHARGES
                    #                                        UNDER LAYER AS WELL AS UPPER   
                    RS = WCTOP - SS  
                    SSS = WCTOP  
                    if (precipitation - PE - RS) < (AWC - SU):
                    #             ---------------------------------- BOTH LAYERS CAN TAKE   
                    #                                                THE ENTIRE EXCESS  
                        RU = precipitation - PE - RS  
                        RO = 0.0  
                    else:  
                        #             ---------------------------------- SOME RUNOFF OCCURS 
                        RU = AWC - SU   
                        RO = precipitation - PE - RS - RU 

                    SSU = SU + RU 
                    R   = RS + RU 
                else:  
                    #         ------------------------------ ONLY TOP LAYER RECHARGED   
                    R  = precipitation - PE  
                    SSS = SS + precipitation - PE 
                    SSU = SU  
                    RO  = 0.0 

            else:
                #     ----------------- EVAPORATION EXCEEDS PRECIPITATION   
                R  = 0.0  
                if SS >= (PE - precipitation):
                #         ----------------------- EVAP FROM SURFACE LAYER ONLY  
                    SL  = PE - precipitation  
                    SSS = SS - SL 
                    UL  = 0.0 
                    SSU = SU  
                else:
                    #         ----------------------- EVAP FROM BOTH LAYERS 
                    SL  = SS  
                    SSS = 0.0 
                    UL  = (PE - precipitation - SL) * SU / (WCTOT)  # this includes the fix suggested by Jacobi 2013 
                    UL  = min(UL, SU)
                    SSU = SU - UL 

                TL  = SL + UL 
                RO  = 0.0 
                ET  = precipitation  + SL + UL

            # set the climatology and water balance data array values for this year/month time step
            pdat[year_index, month_index] = precipitation
#             spdat[year_index, month_index] = SP
            pedat[year_index, month_index] = PE
            pldat[year_index, month_index] = PL
            prdat[year_index, month_index] = PR
            rdat[year_index, month_index] = R
            tldat[year_index, month_index] = TL
            etdat[year_index, month_index] = ET
            rodat[year_index, month_index] = RO
            prodat[year_index, month_index] = PRO
            tdat[year_index, month_index] = temperature
            sssdat[year_index, month_index] = SSS
            ssudat[year_index, month_index] = SSU
      
            # reset the upper and lower soil moisture values
            SS = SSS
            SU = SSU

<<<<<<< HEAD
=======
#     return pdat, spdat, pedat, pldat, prdat, rdat, tldat, etdat, rodat, prodat, tdat, sssdat, ssudat
>>>>>>> 486dd501
    return pdat, pedat, pldat, prdat, rdat, tldat, etdat, rodat, prodat, tdat, sssdat, ssudat

#-----------------------------------------------------------------------------------------------------------------------
#@profile
@numba.jit
def _zindex(alpha,
            beta,
            gamma,
            delta,
            P,
            PE,
            PR,
            PRO,
            PL,
            K):
    '''
    Compute the Z-Index for a time series.
    
    :param alpha: array of the monthly "alpha" CAFEC coefficients, 1-D with 12 elements, one per calendar month 
    :param beta: array of the monthly "beta" CAFEC coefficients, 1-D with 12 elements, one per calendar month 
    :param gamma: array of the monthly "delta" CAFEC coefficients, 1-D with 12 elements, one per calendar month 
    :param delta: array of the monthly "gamma" CAFEC coefficients, 1-D with 12 elements, one per calendar month 
    :param P: array of monthly precipitation values, 1-D with total size matching the corresponding 2-D arrays 
    :param PE: array of monthly potential evapotranspiration values, 2-D with shape (# of years, 12) 
    :param PR: array of monthly potential recharge values, 2-D with shape (# of years, 12) 
    :param PRO: array of monthly potential runoff values, 2-D with shape (# of years, 12) 
    :param PL: array of monthly potential loss values, 2-D with shape (# of years, 12) 
    :param K: array of the monthly climatic characteristic, 1-D with 12 elements, one per calendar month 
    :return Z-Index and CAFEC precipitation (P-hat)
    :rtype: two floats
    '''
    
    # reshape the precipitation array, expected to have 1-D shape, to 2-D shape (years, 12)
    P = utils.reshape_to_years_months(P)
    
    # allocate the Z-Index and P-hat arrays we'll build and return
    Z = np.full(P.shape, np.NaN)
    P_hat = np.full(P.shape, np.NaN)
    
    # loop over all years and months of the time series
    for j in range(P.shape[0]):    
                
        for m in range(12):

            # compute the CAFEC precipitation (P-hat)
            ET_hat = alpha[m] * PE[j, m]             # eq. 10, Palmer 1965
            R_hat = beta[m] * PR[j, m]               # eq. 11, Palmer 1965
            RO_hat = gamma[m] * PRO[j, m]            # eq. 12, Palmer 1965
            L_hat = delta[m] * PL[j, m]              # eq. 13, Palmer 1965
            P_hat = ET_hat + R_hat + RO_hat - L_hat  # eq. 14, Palmer 1965
            
            # moisture departure
            d = P[j, m] - P_hat      # eq. 15, Palmer 1965 
            
            # Z-Index
            Z[j, m] = K[m] * d    # eq. 19, Palmer 1965 
            
    return Z

#-----------------------------------------------------------------------------------------------------------------------
#@profile
@numba.jit
def _zindex_from_climatology(temp_timeseries, 
                             precip_timeseries, 
                             awc, 
                             neg_tan_lat, 
                             B, 
                             H,
                             data_begin_year,
                             calibration_begin_year,
                             calibration_end_year):
    '''
    Compute the Z-Index for a time series.
    
    :return Z-Index
    :rtype: array of floats
    '''
    
#     # calculate the negative tangent of the latitude which is used as an argument to the water balance function
#     neg_tan_lat = -1 * math.tan(math.radians(latitude))

    # compute water balance values using the function translated from the Fortran pdinew.f
    #NOTE keep this code in place in order to compute the PET used later, since the two have 
    # different PET algorithms and we want to compare PDSI using the same PET inputs
    #FIXME clarify the difference between SP and PRO (spdat and prodat)
#     pdat, spdat, pedat, pldat, prdat, rdat, tldat, etdat, rodat, prodat, tdat, sssdat, ssudat = \
    pdat, pedat, pldat, prdat, rdat, tldat, etdat, rodat, prodat, tdat, sssdat, ssudat = \
        _water_balance(temp_timeseries, precip_timeseries, awc, neg_tan_lat, B, H)
                 
    #NOTE we need to compute CAFEC coefficients for use later/below
    # compute PDSI etc. using translated functions from pdinew.f Fortran code
    alpha, beta, delta, gamma, t_ratio = _cafec_coefficients(precip_timeseries,
                                                             pedat,
                                                             etdat,
                                                             prdat,
                                                             rdat,
                                                             rodat,
                                                             prodat,
                                                             tldat,
                                                             pldat,
                                                             data_begin_year,
                                                             calibration_begin_year,
                                                             calibration_end_year)
     
    # compute the weighting factor (climatic characteristic) using the version translated from pdinew.f
    K = _climatic_characteristic(alpha,
                                 beta,
                                 gamma,
                                 delta,
                                 pdat,
                                 pedat,
                                 prdat,
                                 prodat,
                                 pldat,
                                 t_ratio,
                                 data_begin_year,
                                 calibration_begin_year,
                                 calibration_end_year)

    # compute the Z-index
    #TODO eliminate the P-hat once development/debugging is complete, since it's really an intermediate/internal value
    return _zindex(alpha, 
                   beta, 
                   gamma, 
                   delta, 
                   precip_timeseries, 
                   pedat, 
                   prdat, 
                   prodat, 
                   pldat, 
                   K)

#-----------------------------------------------------------------------------------------------------------------------
#@profile
#@numba.jit  #FIXME not yet working
<<<<<<< HEAD
def _pdsi(Z):
=======
def _pdsi(Z,
          expected_pdsi=None):
>>>>>>> 486dd501
    '''
    :param Z: 2-D array of Z-Index values, corresponding in total size to Z
    '''
    
    # indicate that we'll use the globals for the backtracking months count and the current time step
    global _k8
    global _i
    
    # initialize some effective wetness values (previous and current)
    PV = 0.0
    V = 0.0
    
    # provisional severity index values computed for each month/timestep, typically carried forward for use
    # in the next timestep, since current month X values are computed using the previous month's X values 
    X1 = 0.0   # index appropriate to a wet spell that is becoming established, as well as the percent chance that a wet spell has begun 
    X2 = 0.0   # index appropriate to a drought that is becoming established, as well as the percent chance that a drought has begun
    X3 = 0.0   # index appropriate to a wet spell or drought that has already been established
    
    # percentage probability that an established weather spell (wet or dry) has ended (Pe in Palmer 1965, eq. 30)
    prob_ended = 0.0   ##NOTE this was PRO in pdinew.f, now the variable name PRO is used for potential runoff

    # create a DataFrame to use as a container for the arrays and values we'll use throughout the computation loop below
    Z = np.reshape(Z, (Z.size, 1))
    df = pd.DataFrame(data=Z, 
                      index=range(0, Z.size), 
                      columns=['Z'])

    # create a list of coluumn names that match to the intermediate work arrays
    column_names = ['PPR', 'PDSI', 'PHDI', 'WPLM', 'SX', 'SX1', 'SX2', 'SX3', 'X', 'PX1', 'PX2', 'PX3']
    for column_name in column_names:
        
        # get the array corresponding to the current column
        column_array = np.full(Z.shape, np.NaN).flatten()
        
        # add the column to the DataFrame (as a Series)
        df[column_name] = pd.Series(column_array)

    # add a month index column used to keep track of which month index to use for the start of backtracking
    column_array = np.full(Z.shape, 0, dtype=int).flatten()
    df['index_i'] = pd.Series(column_array)

<<<<<<< HEAD
=======
#     # DEBUG -- REMOVE
#     # add the expected PDSI values so we can compare against these as we're debugging
#     if expected_pdsi is not None:
#         df['expected_pdsi'] = pd.Series(expected_pdsi.flatten())
    
>>>>>>> 486dd501
    # the total number of backtracking months, i.e. when performing backtracking we'll back fill this many months
    _k8 = 0
    
    # loop over all years and months of the time series
    for _i in range(Z.size):    
                
#         # DEBUGGING ONLY -- REMOVE
#         print('_i: {0}'.format(_i))
        
        # keep track of final backtracking index, meaningful once _k8 > 0, where _k8 > 0 indicates that backtracking is required
        df.index_i[_k8] = _i
         
        # original (all-caps) comments from pdinew.f, left in place to facilitate development

        # if the percentage probability (PPR in Palmer 1965) is 100% or 0%               
        if prob_ended == 100.0 or prob_ended == 0.0:  
        #     ------------------------------------ NO ABATEMENT UNDERWAY
        #                                          WET OR DROUGHT WILL END IF   
        #                                             -0.5 =< X3 =< 0.5   
            
            # "near normal" is defined as the range [-0.5 ... 0.5], Palmer 1965 p. 29
            if abs(X3) <= 0.5:
            #         ---------------------------------- END OF DROUGHT OR WET  
                PV = 0.0 
                df.PPR[_i] = 0.0 
                df.PX3[_i] = 0.0 
                #             ------------ BUT CHECK FOR NEW WET OR DROUGHT START FIRST
                # GOTO 200 in pdinew.f
                df, X1, X2, X3, V, prob_ended = _compute_X(df, X1, X2, PV)
                 
            elif X3 > 0.5:   
                #         ----------------------- WE ARE IN A WET SPELL 
                if df.Z[_i] >= 0.15:   
                    #              ------------------ THE WET SPELL INTENSIFIES 
                    #GO TO 210 in pdinew.f
                    df, X1, X2, X3, V, PV, prob_ended = _between_0s(df, X3)
                    
                else:
                    #             ------------------ THE WET STARTS TO ABATE (AND MAY END)  
                    #GO TO 170 in pdinew.f
                    df, X1, X2, X3, V, prob_ended = _wet_spell_abatement(df, V, prob_ended, X1, X2, X3)

            elif X3 < -0.5:  
                #         ------------------------- WE ARE IN A DROUGHT
                
                # in order to start to pull out of a drought the Z-Index for the month needs to be >= -0.15 (Palmer 1965, eq. 29)
                if df.Z[_i] <= -0.15:  #NOTE pdinew.f uses <= here, rather than <: "IF (Z(j,m).LE.-.15) THEN..."
                    #              -------------------- THE DROUGHT INTENSIFIES 
                    #GO TO 210
                    df, X1, X2, X3, V, PV, prob_ended = _between_0s(df, X3)

                else:
                    # Palmer 1965, p. 29: "any value of Z >= -0.15 will tend to end a drought"
                    #             ------------------ THE DROUGHT STARTS TO ABATE (AND MAY END)  
                    #GO TO 180
                    df, X1, X2, X3, V, prob_ended = _dry_spell_abatement(df, V, X1, X2, X3, prob_ended)

        else:
            #     ------------------------------------------ABATEMENT IS UNDERWAY   
            if X3 > 0.0:
                
                #         ----------------------- WE ARE IN A WET SPELL 
                #GO TO 170 in pdinew.f
                df, X1, X2, X3, V, prob_ended = _wet_spell_abatement(df, V, prob_ended, X1, X2, X3)
            
            else:  # if X3 <= 0.0:
                
                #         ----------------------- WE ARE IN A DROUGHT   
                #GO TO 180
                df, X1, X2, X3, V, prob_ended = _dry_spell_abatement(df, V, X1, X2, X3, prob_ended)

    # clear out the remaining values from the backtracking array, if any are left, assigning into the indices arrays
    for x in range(_k8):

        # get the next backtrack month index
        y = df.index_i[x]

        df.PDSI[y] = df.X[y] 
        df.PHDI[y] = df.PX3[y]
        
        if df.PX3[y] == 0.0:
        
            df.PHDI[y] = df.X[y]
        
        df.WPLM[y] = _case(df.PPR[y], df.PX1[y], df.PX2[y], df.PX3[y]) 
    
    # return the Palmer severity index values as 1-D arrays
    return df.PDSI.values, df.PHDI.values, df.WPLM.values

#-----------------------------------------------------------------------------------------------------------------------
# from label 190 in pdinew.f
#@profile
@numba.jit
def _get_PPR_PX3(df,
                 prob_ended,
                 Ze,
                 V,
                 PV,
                 X3):
    
    # indicate that we'll use the globals for backtrack months count and current time step
    global _k8
    global _i
    
    #-----------------------------------------------------------------------
    #     PROB(END) = 100 * (V/Q)  WHERE:   
    #             V = SUM OF MOISTURE EXCESS OR DEFICIT (UD OR UW)  
    #                 DURING CURRENT ABATEMENT PERIOD   
    #             Q = TOTAL MOISTURE ANOMALY REQUIRED TO END THE
    #                 CURRENT DROUGHT OR WET SPELL  
    #-----------------------------------------------------------------------
    if prob_ended == 100.0: 
        #     --------------------- DROUGHT OR WET CONTINUES, CALCULATE 
        #                           PROB(END) - VARIABLE Ze 
        Q = Ze
    else:  
        Q = Ze + V

    # percentage probability that an established drought or wet spell has ended
    df.PPR[_i] = (PV / Q) * 100.0   # eq. 30 Palmer 1965
    if df.PPR[_i] >= 100.0:
         
        df.PPR[_i] = 100.0
        df.PX3[_i] = 0.0  
    else:
        # eq. 25, Palmer (1965); eq. 4, Wells et al (2003) 
        df.PX3[_i] = (0.897 * X3) + (df.Z[_i] / 3.0)

    return df

#-----------------------------------------------------------------------------------------------------------------------
# from label 170 in pdinew.f
#@profile
@numba.jit
def _wet_spell_abatement(df,
                         V, 
                         prob_ended,
                         X1, 
                         X2, 
                         X3):
    
    # indicate that we'll use the globals for backtrack months count and current time step
    global _k8
    global _i
    
    #-----------------------------------------------------------------------
    #      WET SPELL ABATEMENT IS POSSIBLE  
    #-----------------------------------------------------------------------
    Ud = df.Z[_i] - 0.15  
    PV = Ud + min(V, 0.0) 
    if PV >= 0.0:

        # GO TO label 210 in pdinew.f
        df, X1, X2, X3, V, PV, prob_ended = _between_0s(df, X3)

    else:
        #     ---------------------- DURING A WET SPELL, PV => 0 IMPLIES
        #                            PROB(END) HAS RETURNED TO 0
        Ze = -2.691 * X3 + 1.5

        # compute the PPR and PX3 values    
        df = _get_PPR_PX3(df, prob_ended, Ze, V, PV, X3)  # label 190 in pdinew.f
        
        # continue at label 200 in pdinew.f
        # recompute the X values and other intermediates
        df, X1, X2, X3, V, prob_ended = _compute_X(df, X1, X2, PV)

    return df, X1, X2, X3, V, prob_ended

#-----------------------------------------------------------------------------------------------------------------------
# from label 180 in pdinew.f
#@profile
@numba.jit
def _dry_spell_abatement(df,
                         V,   # accumulated effective wetness
                         X1, 
                         X2,
                         X3,
                         prob_ended):
    '''
    
    '''
    # indicate that we'll use the globals for backtrack months count and current time step
    global _k8
    global _i
    
    #-----------------------------------------------------------------------
    #      DROUGHT ABATEMENT IS POSSIBLE
    #-----------------------------------------------------------------------
    
    # the "effective wetness" of the current month
    Uw = df.Z[_i] + 0.15   # Palmer 1965, eq. 29
    
    # add this month's effective wetness to the previously accumulated effective wetness (if it was positive),
    # this value will eventually be used as the numerator in the equation for calculating percentage probability
    # that an established weather spell has ended (eq. 30, Palmer 1965)
    PV = Uw + max(V, 0.0)
    
    # if this month's cumulative effective wetness value isn't positive then there is 
    # insufficient moisture this month to end or even abate the established dry spell
    if PV <= 0:
        #     ---------------------- DURING A DROUGHT, PV =< 0 IMPLIES  
        #                            PROB(END) HAS RETURNED TO 0        
        # GOTO 210 in pdinew.f
        df, X1, X2, X3, V, PV, prob_ended = _between_0s(df, X3)
    
    else:
        # abatement is underway
        
        # Calculate the Z value which corresponds to an amount of moisture that is sufficient to end 
        # the currently established drought in a single month. Once this is known then we can compare 
        # against the actual Z value, to see if we've pulled out of the established drought or not 
        Ze = (-2.691 * X3) - 1.5   # eq. 28, Palmer 1965
        
        # compute the percentage probability that the established spell has ended (PPR),
        # and the severity index for the established spell (PX3)
        df = _get_PPR_PX3(df, prob_ended, Ze, V, PV, X3)  # label 190 in pdinew.f
        
        # continue at label 200 in pdinew.f
        # recompute the X values and other intermediates
        df, X1, X2, X3, V, prob_ended = _compute_X(df, X1, X2, PV)

    return df, X1, X2, X3, V, prob_ended
    
#-----------------------------------------------------------------------------------------------------------------------
# label 200 in pdinew.f
#@profile
#@numba.jit  #FIXME not working yet
def _compute_X(df,
               X1,
               X2,
               PV):
    
    # indicate that we'll use the globals for backtrack months count and current time step
    global _k8
    global _i
        
    #-----------------------------------------------------------------------
    #     CONTINUE X1 AND X2 CALCULATIONS.  
    #     IF EITHER INDICATES THE START OF A NEW WET OR DROUGHT,
    #     AND IF THE LAST WET OR DROUGHT HAS ENDED, USE X1 OR X2
    #     AS THE NEW X3.
    #-----------------------------------------------------------------------
    
    # compute PX1 using the general formula for X, and make sure we come up with a positive value
    df.PX1[_i] = (0.897 * X1) + (df.Z[_i] / 3.0)
    df.PX1[_i] = max(df.PX1[_i], 0.0)

    # let's see if pre-computing the PX2 value here prevents us from getting into the error condition where we end up with a NaN for X2 
    df.PX2[_i] = (0.897 * X2) + (df.Z[_i] / 3.0)
    df.PX2[_i] = min(df.PX2[_i], 0.0)   

    #TODO explain these conditionals, refer to literature
    if df.PX1[_i] >= 1.0:   
        
        if df.PX3[_i] == 0.0:   
            #         ------------------- IF NO EXISTING WET SPELL OR DROUGHT   
            #                             X1 BECOMES THE NEW X3 
            df.X[_i] = df.PX1[_i] 
            df.PX3[_i] = df.PX1[_i] 
            df.PX1[_i] = 0.0
            iass = 1
            df = _assign(df, iass)
                
            #GOTO 220 in pdinew.f
            V = PV 
            prob_ended = df.PPR[_i] 
            X1 = df.PX1[_i] 
            X2 = df.PX2[_i] 
            X3 = df.PX3[_i] 

            return df, X1, X2, X3, V, prob_ended
            
    #TODO explain these conditionals, refer to literature
    if df.PX2[_i] <= -1.0:  
        
        if df.PX3[_i] == 0.0:   
            #         ------------------- IF NO EXISTING WET SPELL OR DROUGHT   
            #                             X2 BECOMES THE NEW X3 
            df.X[_i]   = df.PX2[_i] 
            df.PX3[_i] = df.PX2[_i] 
            df.PX2[_i] = 0.0  
            iass = 2            
            df = _assign(df, iass)

            #GOTO 220 in pdinew.f
            V = PV 
            prob_ended = df.PPR[_i] 
            X1 = df.PX1[_i] 
            X2 = df.PX2[_i] 
            X3 = df.PX3[_i] 

            return df, X1, X2, X3, V, prob_ended
            
    #TODO explain these conditionals, refer to literature
    if df.PX3[_i] == 0.0:   
        #    -------------------- NO ESTABLISHED DROUGHT (WET SPELL), BUT X3=0  
        #                         SO EITHER (NONZERO) X1 OR X2 MUST BE USED AS X3   
        if df.PX1[_i] == 0.0:   
        
            df.X[_i] = df.PX2[_i]   
            iass = 2            
            df = _assign(df, iass)

            #GOTO 220 in pdinew.f
            V = PV 
            prob_ended = df.PPR[_i] 
            X1 = df.PX1[_i] 
            X2 = df.PX2[_i] 
            X3 = df.PX3[_i] 

            return df, X1, X2, X3, V, prob_ended

        elif df.PX2[_i] == 0:
            
            df.X[_i] = df.PX1[_i]   
            iass = 1   
            df = _assign(df, iass)

            #GOTO 220 in pdinew.f
            V = PV 
            prob_ended = df.PPR[_i] 
            X1 = df.PX1[_i] 
            X2 = df.PX2[_i] 
            X3 = df.PX3[_i] 

            return df, X1, X2, X3, V, prob_ended

    #-----------------------------------------------------------------------
    #     AT THIS POINT THERE IS NO DETERMINED VALUE TO ASSIGN TO X,
    #     ALL VALUES OF X1, X2, AND X3 ARE SAVED IN SX* arrays. AT A LATER  
    #     TIME X3 WILL REACH A VALUE WHERE IT IS THE VALUE OF X (PDSI). 
    #     AT THAT TIME, THE ASSIGN SUBROUTINE BACKTRACKS THROUGH SX* arrays   
    #     CHOOSING THE APPROPRIATE X1 OR X2 TO BE THAT MONTH'S X. 
    #-----------------------------------------------------------------------
    
    df.SX1[_k8] = df.PX1[_i] 
    df.SX2[_k8] = df.PX2[_i] 
    df.SX3[_k8] = df.PX3[_i] 
    df.X[_i] = df.PX3[_i] 
    _k8 = _k8 + 1
    
    #-----------------------------------------------------------------------
    #     SAVE THIS MONTHS CALCULATED VARIABLES (V,PRO,X1,X2,X3) FOR   
    #     USE WITH NEXT MONTHS DATA 
    #-----------------------------------------------------------------------
    V = PV 
    prob_ended = df.PPR[_i] 
    X1 = df.PX1[_i] 
    X2 = df.PX2[_i] 
    X3 = df.PX3[_i] 

    return df, X1, X2, X3, V, prob_ended
 
#-----------------------------------------------------------------------------------------------------------------------
# from label 210 in pdinew.f
#@profile
@numba.jit
def _between_0s(df,
                X3):
    '''
    Compute index values when a weather spell has been established and no abatement is underway. In this case we 
    calculate the X3 for use as the current month's severity index, if no backtracking is called for, and if 
    backtracking is called for then for all the backtracked months we'll use the X3 values computed for those months.
    
    :param df: a pandas DataFrame containing the various work arrays used within
    :param K8: the number of backtracking steps currently called for, i.e. the number of previous months 
               for which a conclusive severity index has not yet been determined and which require back fill
    :param X3: the previous month's severity index for any weather spell that has become established
    :param i: month index, assuming the timeseries work arrays have a single dimension with shape: (total months)
    :return: seven values: 1) the same pandas DataFrame used as the first argument, now with an updated state 
                           2) the X1 for this month (always 0.0), to be used within the next month's index calculations  
                           3) the X2 for this month (always 0.0), to be used within the next month's index calculations  
                           4) the X3 for this month, to be used within the next month's index calculations
                           5) the accumulated "effective wetness" after this month's accounting (always 0.0)
                           6) the percentage probability that an established weather spell has ended (always 0.0) 
                           7) the number of months requiring back fill via the backtracking process (always 0)
    '''
    
    # indicate that we'll use the globals for backtrack months count and current time step
    global _k8
    global _i
    
    #-----------------------------------------------------------------------
    #     PROB(END) RETURNS TO 0.  A POSSIBLE ABATEMENT HAS FIZZLED OUT,
    #     SO WE ACCEPT ALL STORED VALUES OF X3  
    #-----------------------------------------------------------------------
    
    # reset the previous cumulative effective wetness value
    PV = 0.0

    # the probability that we've reached the end of a weather spell (PPR, or Pe in Palmer 1965) is zero 
    df.PPR[_i] = 0.0
    
    # X3 is the index value in play here since our Pe is zero, so only calculate this month's X3 and use this as the X
    df.PX1[_i] = 0.0 
    df.PX2[_i] = 0.0 
    df.PX3[_i] = (0.897 * X3) + (df.Z[_i] / 3.0)
    df.X[_i] = df.PX3[_i] 
    
    if _k8 == 0:  # no backtracking required
        
        df.PDSI[_i] = df.X[_i]  
        df.PHDI[_i] = df.PX3[_i] 
        
        if df.PX3[_i] == 0.0:
            
            df.PHDI[_i] = df.X[_i]
        
        df.WPLM[_i] = _case(df.PPR[_i], df.PX1[_i], df.PX2[_i], df.PX3[_i]) 
        
    else:  # perform backtracking, assigning the stored X3 values as our new backtrack array values

        iass = 3   
        df = _assign(df, iass)

    #-----------------------------------------------------------------------------------------------
    #     SAVE THIS MONTHS CALCULATED VARIABLES (V, PRO, X1, X2, X3) FOR USE WITH NEXT MONTHS DATA 
    #-----------------------------------------------------------------------------------------------
    
    # accumulated effective wetness reset to zero
    V = 0.0
    X1 = df.PX1[_i]  # zero
    X2 = df.PX2[_i]  # zero
    X3 = df.PX3[_i]  # the X3 calculated above
    prob_ended = df.PPR[_i] 

    return df, X1, X2, X3, V, PV, prob_ended

#-----------------------------------------------------------------------------------------------------------------------
#@profile
#@numba.jit  #FIXME not working yet
def _assign(df,
            which_X):

    '''
    :df pandas DataFrame containing the timeseries arrays we'll use to perform the appropriate assignment of values 
    :param which_X: flag to determine which of the df.SX* values to save into the main backtracking array, df.SX, 
                    valid values are 1, 2, or 3 (this corresponds to iass/ISAVE in pdinew.f)
    :param K8: the number of months we need to back fill when performing backtracking assignment of values
                    (this is K8 in pdinew.f)
    :param i: month index, assuming the timeseries work arrays have a single dimension with shape: (total months)
    :return: pandas DataFrame, the same one as was passed as the first argument, but now with updated values 
     '''

    # indicate that we'll use the globals for the backtracking months count and the current time step
    global _k8
    global _i
    
    #-----------------------------------------------------------------------
    #     FIRST FINISH OFF FILE 8 WITH LATEST VALUES OF PX3, Z,X
    #     X=PX1 FOR I=1, PX2 FOR I=2, PX3,  FOR I=3 
    #-----------------------------------------------------------------------
    df.SX[_k8] = df.X[_i]
     
    if _k8 == 0:  # no backtracking required

        # set the PDSI to X
        df.PDSI[_i] = df.X[_i]  
    
        # the PHDI is X3 if not zero, otherwise use X
        if df.PX3[_i] == 0.0:
            df.PHDI[_i] = df.X[_i]
        else:
            df.PHDI[_i] = df.PX3[_i]         
        
        # select the best fit for WPLM
        df.WPLM[_i] = _case(df.PPR[_i], df.PX1[_i], df.PX2[_i], df.PX3[_i]) 

    else:  # perform backtracking
        
        #-------------------------------------------------------------------------------------------------------
        # Here we're filling an array (SX) with the final PDSI values for each 
        # of the months that are being back filled as part of the backtracking process.
        # Each month has had three X values computed and stored in the SX? arrays,
        # and based on which of these is specified we'll fill the SX array with the
        # stored X values appropriate for the month. In the case of either X1 or X2 
        # then we'll first check to make sure the X value has not gone to zero, 
        # which indicates a state change and which flips the X that'll be saved 
        # for the month and subsequent months until the value goes to zero (at which 
        # point it would flip again).   
        #-------------------------------------------------------------------------------------------------------
        
        if which_X == 3:  
            #     ---------------- USE ALL X3 VALUES

            # fill the stored backtrack values array (SX) with the stored X3 values for all the backtracked months
            for Mm in range(_k8):
        
                df.SX[Mm] = df.SX3[Mm]  # label 10 in assign() within pdinew.f
                                
        else: 
            #     -------------- BACKTRACK THRU ARRAYS, STORING ASSIGNED X1 (OR X2) 
            #                    IN SX UNTIL IT IS ZERO, THEN SWITCHING TO THE OTHER
            #                    UNTIL IT IS ZERO, ETC.
            
            # loop from the final month of the backtracking stack through to the first 
            for Mm in range(_k8 - 1, -1, -1):  # corresponds with line 1100 in pdinew.f

                #-------------------------------------------------------------------------------------------------------
                # Based on which of the X values we're told to store we first check to make sure that it's non-zero,
                # and if so then it's stored in SX, otherwise we start using the other X until it too becomes zero, 
                # at which time the X being used (which_X) switches again, and so on.
                #-------------------------------------------------------------------------------------------------------
                
                if which_X == 1: # then GO TO 20 in pdinew.f
                    
                    # we should assign the stored X1 values into the main backtracking array until 
                    # we find a stored X1 that is zero, which indicates a state change (wet to dry)
                    
                    if df.SX1[Mm] == 0:  # then GO TO 50 in pdinew.f
                        
                        # the X1, or severity index for a wet spell that's being established, is zero 
                        # for this backtrack month, indicating that we need to switch to using the X2 values
                        which_X = 2
                        df.SX[Mm] = df.SX2[Mm]
                    
                    else:
                        # assign the stored X1 into this backtrack month's position within the main backtracking array
                        df.SX[Mm] = df.SX1[Mm]
                
                elif which_X == 2: # then GO TO 40 in pdinew.f
                    
                    # we should assign the stored X2 values into the main backtracking array until 
                    # we find a stored X2 that is zero, which indicates a state change (dry to wet)
                    
                    if df.SX2[Mm] == 0: # then GO TO 30 in pdinew.f
                        
                        # the X2, or severity index for a dry spell that's being established, is zero 
                        # for this backtrack month, indicating that we need to switch to using the X1 values
                        which_X = 1
                        df.SX[Mm] = df.SX1[Mm]
                        
                    else:
                        
                        # assign the stored X2 into this backtrack month's position within the main backtracking array
                        df.SX[Mm] = df.SX2[Mm]    
            
        # label 70 from pdinew.f
        #-----------------------------------------------------------------------
        #     PROPER ASSIGNMENTS TO ARRAY SX HAVE BEEN MADE,
        #     OUTPUT THE MESS   
        #-----------------------------------------------------------------------
         
        # assignment of stored X values as the final Palmer index values for the unassigned/backtracking months 
        for n in range(_k8 + 1):  # this matches with pdinew.f line 1116 label 70 in assign() subroutine, DO 80 N = 1,K8
                     
            # get the 1-D index equivalent to the j/m index for the final arrays 
            # (PDSI, PHDI, etc.) that we'll assign to in the backtracking process
            ix = df.index_i[n]  # EXPERIMENTAL DEBUG --REMOVE?
             
            # assign the backtracking array's value for the current backtrack month as that month's final PDSI value
            df.PDSI[ix] = df.SX[n] 
 
<<<<<<< HEAD
=======
#             #!!!!!!!!!!!!!!!!!!!!!!!!     Debugging section below -- remove before deployment
#             #
#             # show backtracking array contents and describe differences if assigned value differs from expected
#             if expected_pdsi is not None:
#                 tolerance = 0.01            
#                 if math.isnan(df.PDSI[ix]) or (abs(df.expected_pdsi[ix] - df.PDSI[ix]) > tolerance):
#                     print('~~~~~~~~~~~~~~~~~~~~~~~~~~~~~~~~~~~~~~~~~~~~~~~~~~~~~~~~~~~~~~~~~~~~~')
#                     print('\nBACKTRACKING  actual time step:  {0}\tBacktracking index: {1}'.format(_i, ix))
#                     print('\tNumber of backtracking steps (_k8):  {0}'.format(_k8))
#                     print('\tPDSI:  Expected {0:.2f}\n\t       Actual:  {1:.2f}'.format(df.expected_pdsi[ix], 
#                                                                                        df.PDSI[ix]))
#                     print('\nSX: {0}'.format(df.SX._values[0:_k8+1]))
#                     print('SX1: {0}'.format(df.SX1._values[0:_k8+1]))
#                     print('SX2: {0}'.format(df.SX2._values[0:_k8+1]))
#                     print('SX3: {0}'.format(df.SX3._values[0:_k8+1]))
#                     print('\nwhich_X: {0}'.format(which_X))
#                     print('~~~~~~~~~~~~~~~~~~~~~~~~~~~~~~~~~~~~~~~~~~~~~~~~~~~~~~~~~~~~~~~~~~~~~')
#             #!!!!!!!!!----------- cut here -------------------------------------------------------
                     
>>>>>>> 486dd501
            # the PHDI is X3 if not zero, otherwise use X
            #TODO literature reference for this?
            df.PHDI[ix] = df.PX3[ix]
            if df.PX3[ix] == 0.0:
                df.PHDI[ix] = df.SX[n]
                 
            # select the best fit for WPLM
            df.WPLM[ix] = _case(df.PPR[ix],
                                df.PX1[ix], 
                                df.PX2[ix],
                                df.PX3[ix])
    
        # reset the backtracking month count / array index 
        _k8 = 0

    return df

#-----------------------------------------------------------------------------------------------------------------------
#@profile
@numba.jit
def _case(PROB,
          X1,
          X2,
          X3):
    #   
    #     THIS SUBROUTINE SELECTS THE PRELIMINARY (OR NEAR-REAL TIME)   
    #     PALMER DROUGHT SEVERITY INDEX (PDSI) FROM THE GIVEN X VALUES  
    #     DEFINED BELOW AND THE PROBABILITY (PROB) OF ENDING EITHER A   
    #     DROUGHT OR WET SPELL. 
    #   
    #     X1   - INDEX FOR INCIPIENT WET SPELLS (ALWAYS POSITIVE)   
    #     X2   - INDEX FOR INCIPIENT DRY SPELLS (ALWAYS NEGATIVE)   
    #     X3   - SEVERITY INDEX FOR AN ESTABLISHED WET SPELL (POSITIVE) OR DROUGHT (NEGATIVE)  
    #     PDSI - THE SELECTED PDSI (EITHER PRELIMINARY OR FINAL)
    #   
    #   This subroutine written and provided by CPC (Tom Heddinghaus & Paul Sabol).
    #   

    if X3 == 0.0: #) GO TO 10 in pdinew.f
        #     IF X3=0 THE INDEX IS NEAR NORMAL AND EITHER A DRY OR WET SPELL
        #     EXISTS.  CHOOSE THE LARGEST ABSOLUTE VALUE OF X1 OR X2.  
        PDSI = X1
        if abs(X2) > abs(X1): 
            PDSI = X2

    elif 0.0 < PROB < 100.0: # GO TO 20 in pdinew.f

        # put the probability value into 0..1 range
        probability = PROB / 100.0
        if X3 > 0.0: #) GO TO 30
            #     TAKE THE WEIGHTED SUM OF X3 AND X2
            PDSI = (1.0 - probability) * X3 + probability * X2   
        else:  
            #     TAKE THE WEIGHTED SUM OF X3 AND X1
            PDSI = (1.0 - probability) * X3 + probability * X1   

    else:
        #     A WEATHER SPELL IS ESTABLISHED AND PDSI=X3 AND IS FINAL
        PDSI = X3
 
    return PDSI

#-----------------------------------------------------------------------------------------------------------------------
# from pdinew.f
def _pe(temperature,
        month_index,
        latitude,
        data_start_year,
        B,
        H):
    """
    Computes potential evapotranspiration based on the method used in original PDSI code pdi.f
    
    :param temperature: temperature value in degrees Fahrenheit
    :param month_index: index into monthly timeseries, with 0 corresponding to January of the initial year
    :param latitude: latitude value in degrees north 
    :param data_start_year: initial year of the data being computed
    :param B: ?
    :param H: ?
    """
    #TODO document this, where do these come from?
    PHI = np.array([-0.3865982, -0.2316132, -0.0378180, 0.1715539, 0.3458803, 0.4308320, \
                     0.3916645, 0.2452467, 0.0535511, -0.15583436, -0.3340551, -0.4310691])
    
    TLA = -1 * math.tan(math.radians(latitude))
#     TLA = math.tan(math.radians(latitude))
    
    #-----------------------------------------------------------------------
    #     1 - CALCULATE PE (POTENTIAL EVAPOTRANSPIRATION)   
    #-----------------------------------------------------------------------
    if temperature <= 32.0:
        PE = 0.0
    else:  
        DUM = PHI[month_index % 12] * TLA 
        
        try:
            DK = math.atan(math.sqrt(1.0 - (DUM * DUM)) / DUM)   
        except ValueError:
            logger.exception('Failed to complete', exc_info=True)
            raise
            
        if DK < 0.0:
            DK = 3.141593 + DK  
        DK = (DK + 0.0157) / 1.57  
        if temperature >= 80.0:
            PE = (math.sin((temperature / 57.3) - 0.166) - 0.76) * DK
        else:  
            DUM = math.log(temperature - 32.0)
            PE = math.exp(-3.863233 + (B * 1.715598) - (B * math.log(H)) + (B * DUM)) * DK 

        #-----------------------------------------------------------------------
        #     CONVERT DAILY TO MONTHLY  
        #-----------------------------------------------------------------------
        year = data_start_year + int((month_index + 1) / 12)
        month = month_index % 12
        PE = PE * calendar.monthrange(year, month + 1)[1]

    return PE

#-----------------------------------------------------------------------------------------------------------------------
def potential_evapotranspiration(monthly_temps_celsius,
                                 latitude,
                                 data_start_year,
                                 B,
                                 H):

    # assumes monthly_temps_celsius, B, and H have same dimensions, etc.
    
    pet = np.full(monthly_temps_celsius.shape, np.NaN)
    monthly_temps_fahrenheit = scipy.constants.convert_temperature(monthly_temps_celsius, 'C', 'F')
    for i in range(monthly_temps_celsius.size):
        pet[i] = _pe(monthly_temps_fahrenheit[i], i, latitude, data_start_year, B, H)
    return pet

<|MERGE_RESOLUTION|>--- conflicted
+++ resolved
@@ -1,1434 +1,1387 @@
-import calendar
-import logging
-import math
-import numba
-import numpy as np
-import pandas as pd
-import profile
-import scipy
-import utils
-import warnings
-
-#-----------------------------------------------------------------------------------------------------------------------
-# list the objects that we'll make publicly visible from this module, as interpreted by 'import *'
-# a good explanation of this: https://stackoverflow.com/questions/44834/can-someone-explain-all-in-python
-__all__ = ['pdsi_from_climatology',
-           'potential_evapotranspiration']
-
-#-----------------------------------------------------------------------------------------------------------------------
-# global variables
-#TODO/FIXME eliminate all globals where reasonable (these are in place 
-# for convenience and to reflect some of what's happening in pdinew.f)
-
-# the number of time steps (months) that'll be back filled when performing the assignment of index values via 
-# the backtracking process; doubles as an array index used with the various backtracking related arrays  
-_k8 = 0
-
-# the current time step (month) being processed, should be read-only in all functions where 
-# it's used other than the main loop in _pdsi() where the value is updated at each time step 
-_i = 0
-
-#-----------------------------------------------------------------------------------------------------------------------
-# constants
-_WET = 0
-_DRY = 1
-
-#-----------------------------------------------------------------------------------------------------------------------
-# set up a basic, global logger
-logging.basicConfig(level=logging.INFO,
-                    format='%(asctime)s %(levelname)s %(message)s',
-                    datefmt='%Y-%m-%d  %H:%M:%S')
-logger = logging.getLogger(__name__)
-
-# set numpy's print options so when array values are printed we can control the precision
-np.set_printoptions(formatter={'float': lambda x: "{0:.2f}".format(x)})
-
-#-----------------------------------------------------------------------------------------------------------------------
-#@profile
-def pdsi_from_climatology(precip_timeseries,
-                          temp_timeseries,
-                          awc,
-                          latitude,
-                          B,
-                          H,
-                          data_begin_year,
-                          calibration_begin_year,
-<<<<<<< HEAD
-                          calibration_end_year):
-=======
-                          calibration_end_year,
-                          expected_pdsi_for_debug):
-    """
-    :return: PDSI, PHDI, PMDI, Z, PET
-    """
->>>>>>> 486dd501
-    
-    # calculate the negative tangent of the latitude which is used as an argument to the water balance function
-    neg_tan_lat = -1 * math.tan(math.radians(latitude))
-
-    # compute water balance values using the function translated from the Fortran pdinew.f
-    #NOTE keep this code in place in order to compute the PET used later, since the two have 
-    # different PET algorithms and we want to compare PDSI using the same PET inputs
-    #FIXME clarify the difference between SP and PRO (spdat and prodat)
-#     pdat, spdat, pedat, pldat, prdat, rdat, tldat, etdat, rodat, prodat, tdat, sssdat, ssudat = \
-    pdat, pedat, pldat, prdat, rdat, tldat, etdat, rodat, prodat, tdat, sssdat, ssudat = \
-        _water_balance(temp_timeseries, precip_timeseries, awc, neg_tan_lat, B, H)
-                 
-    #NOTE we need to compute CAFEC coefficients for use later/below
-    # compute PDSI etc. using translated functions from pdinew.f Fortran code
-    alpha, beta, delta, gamma, t_ratio = _cafec_coefficients(precip_timeseries,
-                                                             pedat,
-                                                             etdat,
-                                                             prdat,
-                                                             rdat,
-                                                             rodat,
-                                                             prodat,
-                                                             tldat,
-                                                             pldat,
-#                                                              spdat,
-                                                             data_begin_year,
-                                                             calibration_begin_year,
-                                                             calibration_end_year)
-     
-    # compute the weighting factor (climatic characteristic) using the version translated from pdinew.f
-    K = _climatic_characteristic(alpha,
-                                 beta,
-                                 gamma,
-                                 delta,
-                                 pdat,
-                                 pedat,
-                                 prdat,
-                                 prodat,
-                                 pldat,
-                                 t_ratio,
-                                 data_begin_year,
-                                 calibration_begin_year,
-                                 calibration_end_year)
-
-    # compute the Z-index
-    #TODO eliminate the P-hat once development/debugging is complete, since it's really an intermediate/internal value
-    Z = _zindex(alpha, 
-                beta, 
-                gamma, 
-                delta, 
-                precip_timeseries, 
-                pedat, 
-                prdat, 
-                prodat, 
-                pldat, 
-                K)
-
-    # compute the final Palmers
-    PDSI, PHDI, PMDI = _pdsi(Z)
-    
-    return PDSI, PHDI, PMDI, Z, pedat
-
-#-----------------------------------------------------------------------------------------------------------------------
-#@profile
-#@numba.jit   #TODO/FIXME numba compile not working as expected yet, AssertionError
-def _cafec_coefficients(P,
-                        PET,
-                        ET,
-                        PR,
-                        R,
-                        RO,
-                        PRO,
-                        L,
-                        PL,
-                        data_start_year,
-                        calibration_start_year,
-                        calibration_end_year):
-    '''
-    This function calculates CAFEC coefficients used for computing Palmer's Z index using inputs from 
-    the water balance function. Translated from Fortran pdinew.f
-    
-    :param P: 1-D numpy.ndarray of monthly precipitation observations, in inches, the number of array elements 
-              (array size) should be a multiple of 12 (representing an ordinal number of full years)
-    :param PET: 1-D numpy.ndarray of monthly potential evapotranspiration values, in inches, the number of array elements 
-                (array size) should be a multiple of 12 (representing an ordinal number of full years)
-    :param ET: 1-D numpy.ndarray of monthly evapotranspiration values, in inches, the number of array elements 
-               (array size) should be a multiple of 12 (representing an ordinal number of full years)
-    :param PR: 1-D numpy.ndarray of monthly potential recharge values, in inches, the number of array elements 
-               (array size) should be a multiple of 12 (representing an ordinal number of full years)
-    :param R: 1-D numpy.ndarray of monthly recharge values, in inches, the number of array elements 
-              (array size) should be a multiple of 12 (representing an ordinal number of full years)
-    :param RO: 1-D numpy.ndarray of monthly runoff values, in inches, the number of array elements 
-               (array size) should be a multiple of 12 (representing an ordinal number of full years)
-    :param PRO: 1-D numpy.ndarray of monthly potential runoff values, in inches, the number of array elements 
-                (array size) should be a multiple of 12 (representing an ordinal number of full years)
-    :param L: 1-D numpy.ndarray of monthly loss values, in inches, the number of array elements 
-              (array size) should be a multiple of 12 (representing an ordinal number of full years)
-    :param PL: 1-D numpy.ndarray of monthly potential loss values, in inches, the number of array elements 
-              (array size) should be a multiple of 12 (representing an ordinal number of full years)
-    :param data_start_year: initial year of the input arrays, i.e. the first element of each of the input arrays 
-                            is assumed to correspond to January of this initial year
-    :param calibration_start_year: initial year of the calibration period, should be greater than or equal to the data_start_year
-    :param calibration_end_year: final year of the calibration period
-    :return 1-D numpy.ndarray of CAFEC coefficient values, alpha, beta, delta, gamma, and the T ratio,
-            with shape of these arrays == (12,), corresponding to calendar months (12 elements)
-    :rtype: numpy.ndarray of floats
-    '''
-    
-    # the potential (PET, ET, PR, PL) and actual (R, RO, S, L, P) water balance arrays are reshaped as 2-D arrays  
-    # (matrices) such that the rows of each matrix represent years and the columns represent calendar months
-    PET = utils.reshape_to_years_months(PET)
-    ET = utils.reshape_to_years_months(ET)
-    PR = utils.reshape_to_years_months(PR)
-    PL = utils.reshape_to_years_months(PL)
-    R = utils.reshape_to_years_months(R)
-    RO = utils.reshape_to_years_months(RO)
-    PRO = utils.reshape_to_years_months(PRO)
-    L = utils.reshape_to_years_months(L)
-    P = utils.reshape_to_years_months(P)
-        
-    # ALPHA, BETA, GAMMA, DELTA CALCULATIONS
-    # A calibration period is used to calculate alpha, beta, gamma, and 
-    # and delta, four coefficients dependent on the climate of the area being
-    # examined. The NCDC and CPC use the calibration period January 1931
-    # through December 1990 (cf. Karl, 1986; Journal of Climate and Applied 
-    # Meteorology, Vol. 25, No. 1, January 1986).
-    
-    #!!!!!!!!!!!!!
-    # TODO make sure calibration years range is valid, i.e. within actual data years range 
-    
-    # determine the array (year axis) indices for the calibration period
-    total_data_years = int(P.shape[0] / 12)
-    data_end_year = data_start_year + total_data_years - 1
-    calibration_start_year_index = calibration_start_year - data_start_year
-    calibration_end_year_index = calibration_end_year - data_start_year 
-    
-    # get calibration period arrays
-    if (calibration_start_year > data_start_year) or (calibration_end_year < data_end_year):
-        P_calibration = P[calibration_start_year_index:calibration_end_year_index + 1]
-        ET_calibration = ET[calibration_start_year_index:calibration_end_year_index + 1]
-        PET_calibration = PET[calibration_start_year_index:calibration_end_year_index + 1]
-        R_calibration = R[calibration_start_year_index:calibration_end_year_index + 1]
-        PR_calibration = PR[calibration_start_year_index:calibration_end_year_index + 1]
-        L_calibration = L[calibration_start_year_index:calibration_end_year_index + 1]
-        PL_calibration = PL[calibration_start_year_index:calibration_end_year_index + 1]
-        RO_calibration = RO[calibration_start_year_index:calibration_end_year_index + 1]
-        PRO_calibration = PRO[calibration_start_year_index:calibration_end_year_index + 1]
-    else:
-        P_calibration = P
-        ET_calibration = ET
-        PET_calibration = PET
-        R_calibration = R
-        PR_calibration = PR
-        L_calibration = L
-        PL_calibration = PL
-        RO_calibration = RO
-        PRO_calibration = PRO
-
-    # due to (innocuous/annoying) RuntimeWarnings raised by some math/numpy modules, we wrap the below code in a catcher
-    with warnings.catch_warnings():
-        warnings.simplefilter("ignore", category=RuntimeWarning)
-        
-        # get sums for each calendar month (compute sums over the year axis, giving a sum for each calendar month over all years)
-        P_sum = np.nansum(P_calibration, axis=0)
-        ET_sum = np.nansum(ET_calibration, axis=0)
-        PET_sum = np.nansum(PET_calibration, axis=0)
-        R_sum = np.nansum(R_calibration, axis=0)
-        PR_sum = np.nansum(PR_calibration, axis=0)
-        L_sum = np.nansum(L_calibration, axis=0)
-        PL_sum = np.nansum(PL_calibration, axis=0)
-        RO_sum = np.nansum(RO_calibration, axis=0)
-        PRO_sum = np.nansum(PRO_calibration, axis=0)
-            
-        # (calendar) monthly CAFEC coefficients
-        alpha = np.empty((12,))
-        beta = np.empty((12,))
-        gamma = np.empty((12,))
-        delta = np.empty((12,))
-        t_ratio = np.empty((12,))
-    
-        # compute the alpha, beta, gamma, and delta coefficients for each calendar month
-        for i in range(12):
-            
-            #     ALPHA CALCULATION 
-            #     ----------------- 
-            if PET_sum[i] != 0.0:   
-                alpha[i] = ET_sum[i] / PET_sum[i]  
-            else:  
-                if ET_sum[i] == 0.0:  
-                    alpha[i] = 1.0  
-                else:  
-                    alpha[i] = 0.0  
-            
-            #   
-            #     BETA CALCULATION  
-            #     ----------------  
-            if PR_sum[i] != 0.0:  
-                beta[i] = R_sum[i] / PR_sum[i] 
-            else:  
-                if R_sum[i] == 0.0:   
-                    beta[i] = 1.0  
-                else:  
-                    beta[i] = 0.0  
-
-            #   
-            #     GAMMA CALCULATION 
-            #     ----------------- 
-            if PRO_sum[i] != 0.0:  
-                gamma[i] = RO_sum[i] / PRO_sum[i]  
-            else:  
-                if RO_sum[i] == 0.0:  
-                    gamma[i] = 1.   
-                else:  
-                    gamma[i] = 0.0  
-
-            #   
-            #     DELTA CALCULATION 
-            #     ----------------- 
-            if PL_sum[i] != 0.0:  
-                delta[i] = L_sum[i] / PL_sum[i]  
-            else:
-                delta[i] = 0.0  
-
-            # 'T' ratio of average moisture demand to the average moisture supply in the month
-            t_ratio[i] = (PET_sum[i] + R_sum[i] + RO_sum[i]) / (P_sum[i] + L_sum[i])
-
-    return alpha, beta, delta, gamma, t_ratio
-
-#-----------------------------------------------------------------------------------------------------------------------
-#@profile
-@numba.jit
-def _climatic_characteristic(alpha,
-                             beta,
-                             gamma,
-                             delta,
-                             Pdat,
-                             PEdat,
-                             PRdat,
-                             PROdat,
-                             PLdat,
-                             t_ratio,
-                             begin_year,
-                             calibration_begin_year,
-                             calibration_end_year):
-    
-    SABSD = np.zeros((12,))
-    
-    number_calibration_years = calibration_end_year - calibration_begin_year + 1
-    
-    # loop over the calibration years, get the sum of the absolute values of the moisture departure SABSD for each month
-    for j in range(calibration_begin_year - begin_year, calibration_end_year - begin_year + 1):
-        for m in range(12):
-            
-            #-----------------------------------------------------------------------
-            #     REREAD MONTHLY PARAMETERS FOR CALCULATION OF 
-            #     THE 'K' MONTHLY WEIGHTING FACTORS USED IN Z-INDEX CALCULATION 
-            #-----------------------------------------------------------------------
-            PHAT = (alpha[m] * PEdat[j, m]) + (beta[m] * PRdat[j, m]) + (gamma[m] * PROdat[j, m]) - (delta[m] * PLdat[j, m])  
-            D = Pdat[j, m] - PHAT   
-            SABSD[m] = SABSD[m] + abs(D) 
-
-    # get the first approximation of K (weighting factor)
-    SWTD = 0.0
-    AKHAT = np.empty((12,))
-    for m in range(12):
-        DBAR = SABSD[m] / number_calibration_years 
-        AKHAT[m] = 1.5 * math.log10((t_ratio[m] + 2.8) / DBAR) + 0.5
-        SWTD = SWTD + (DBAR * AKHAT[m])  
-
-    AK = np.empty((12,))
-    for m in range(12):
-        AK[m] = 17.67 * AKHAT[m] / SWTD 
- 
-    return AK
-
-#-----------------------------------------------------------------------------------------------------------------------
-#@profile
-@numba.jit
-def _water_balance(T,
-                   P,
-                   AWC,
-                   TLA,
-                   B, 
-                   H,
-                   begin_year=1895):
-
-    '''
-    Computes a water balance accounting for monthly time series. Translated from the Fortran code pdinew.f
-    
-    :param T: monthly average temperature values, starting in January of the initial year 
-    :param P: monthly total precipitation values, starting in January of the initial year 
-    :param AWC: available water capacity, below (not including) the top inch
-    :param B: read from soil constants file 
-    :param H: read from soil constants file
-    :param begin_year: initial year of the dataset  
-    :param TLA: negative tangent of the latitude
-    :return: P, SP, PE, PL, PR, R, L, ET, RO, T, SSs, SSu
-    :rtype: numpy arrays with shape (total_years, 12)
-    '''
-    #!!!!!!!!!!!!!!!!!!!!!!!!!!!!!!!!!!!!!!!!!!!!!
-    #TODO document the differences between PRO and SP, as the SP return value (spdat) is being used as PRO (potential
-    # runoff) in later parts of the code, let's verify that this is intended, or perhaps spdat and prodat are 
-    # synonymous/duplicates and one of these can be eliminated, suspicion is that the PRO variable in pdinew.f
-    # refers to a probability value, so the variable for potential runoff is named SP instead (?)
-    #!!!!!!!!!!!!!!!!!!!!!!!!!!!!!!!!!!!!!!!!!!!!!
-    
-    #TODO determine the total number of years from the original shape of the input array, assume shape == (total months)
-    
-    #EXPERIMENTAL/DEBUG ONLY -- REMOVE
-    if AWC >= 1.0:
-        AWC = AWC - 1.0
-    
-    # reshape the precipitation array from 1-D (assumed to be total months) to (years, 12) with the second  
-    # dimension being calendar months, and the final/missing monthly values of the final year padded with NaNs
-    T = utils.reshape_to_years_months(T)
-    P = utils.reshape_to_years_months(P)
-    total_years = P.shape[0]
-    
-    WCTOP = 1.0
-    SS  = WCTOP
-    SU = AWC
-    WCTOT = AWC + WCTOP
-
-    #TODO document this, where do these come from?
-    PHI = np.array([-0.3865982, -0.2316132, -0.0378180, 0.1715539, 0.3458803, 0.4308320, \
-                     0.3916645, 0.2452467, 0.0535511, -0.15583436, -0.3340551, -0.4310691])
-    
-    # initialize the data arrays with NaNs    
-    pdat = np.full((total_years, 12), np.NaN)
-#     spdat = np.full((total_years, 12), np.NaN)
-    pedat = np.full((total_years, 12), np.NaN)
-    pldat = np.full((total_years, 12), np.NaN)
-    prdat = np.full((total_years, 12), np.NaN)
-    rdat = np.full((total_years, 12), np.NaN)
-    tldat = np.full((total_years, 12), np.NaN)
-    etdat = np.full((total_years, 12), np.NaN)
-    rodat = np.full((total_years, 12), np.NaN)
-    prodat = np.full((total_years, 12), np.NaN)
-    tdat = np.full((total_years, 12), np.NaN)
-    sssdat = np.full((total_years, 12), np.NaN)
-    ssudat = np.full((total_years, 12), np.NaN)
-
-    # loop on years and months
-    end_year = begin_year + total_years
-    years_range = range(begin_year, end_year)
-    for year_index, year in enumerate(years_range):
-    
-        for month_index in range(12):
-    
-            temperature = T[year_index, month_index]
-            precipitation = P[year_index, month_index]
-            
-            #-----------------------------------------------------------------------
-            #     HERE START THE WATER BALANCE CALCULATIONS
-            #-----------------------------------------------------------------------
-            SP = SS + SU
-            PR = AWC + WCTOP - SP
-
-            # PRO is the potential runoff. According to Alley (1984),
-            # PRO = AWC - PR = Ss + Su; with Ss and Su referring to those values at
-            # the beginning of the month: Ss0 and Su0.
-            PRO = SP
-
-            #-----------------------------------------------------------------------
-            #     1 - CALCULATE PE (POTENTIAL EVAPOTRANSPIRATION)   
-            #-----------------------------------------------------------------------
-            if temperature <= 32.0:
-                PE = 0.0
-            else:  
-                DUM = PHI[month_index] * TLA 
-                DK = math.atan(math.sqrt(1.0 - (DUM * DUM)) / DUM)   
-                if DK < 0.0:
-                    DK = 3.141593 + DK  
-                DK = (DK + 0.0157) / 1.57  
-                if temperature >= 80.0:
-                    PE = (math.sin((temperature / 57.3) - 0.166) - 0.76) * DK
-                else:  
-                    DUM = math.log(temperature - 32.0)
-                    PE = math.exp(-3.863233 + (B * 1.715598) - (B * math.log(H)) + (B * DUM)) * DK 
-        
-            #-----------------------------------------------------------------------
-            #     CONVERT DAILY TO MONTHLY  
-            #-----------------------------------------------------------------------
-            PE = PE * calendar.monthrange(year, month_index + 1)[1]
-
-            #-----------------------------------------------------------------------
-            #     2 - PL  POTENTIAL LOSS
-            #-----------------------------------------------------------------------
-            if SS >= PE:
-                PL  = PE  
-            else:  
-                PL = ((PE - SS) * SU) / (AWC + WCTOP) + SS   
-                PL = min(PL, SP)   
-        
-            #-----------------------------------------------------------------------
-            #     3 - CALCULATE RECHARGE, RUNOFF, RESIDUAL MOISTURE, LOSS TO BOTH   
-            #         SURFACE AND UNDER LAYERS, DEPENDING ON STARTING MOISTURE  
-            #         CONTENT AND VALUES OF PRECIPITATION AND EVAPORATION.  
-            #-----------------------------------------------------------------------
-            if precipitation >= PE:
-                #     ----------------- PRECIP EXCEEDS POTENTIAL EVAPORATION
-                ET = PE   
-                TL = 0.0  
-                if (precipitation - PE) > (WCTOP - SS):
-                    #         ------------------------------ EXCESS PRECIP RECHARGES
-                    #                                        UNDER LAYER AS WELL AS UPPER   
-                    RS = WCTOP - SS  
-                    SSS = WCTOP  
-                    if (precipitation - PE - RS) < (AWC - SU):
-                    #             ---------------------------------- BOTH LAYERS CAN TAKE   
-                    #                                                THE ENTIRE EXCESS  
-                        RU = precipitation - PE - RS  
-                        RO = 0.0  
-                    else:  
-                        #             ---------------------------------- SOME RUNOFF OCCURS 
-                        RU = AWC - SU   
-                        RO = precipitation - PE - RS - RU 
-
-                    SSU = SU + RU 
-                    R   = RS + RU 
-                else:  
-                    #         ------------------------------ ONLY TOP LAYER RECHARGED   
-                    R  = precipitation - PE  
-                    SSS = SS + precipitation - PE 
-                    SSU = SU  
-                    RO  = 0.0 
-
-            else:
-                #     ----------------- EVAPORATION EXCEEDS PRECIPITATION   
-                R  = 0.0  
-                if SS >= (PE - precipitation):
-                #         ----------------------- EVAP FROM SURFACE LAYER ONLY  
-                    SL  = PE - precipitation  
-                    SSS = SS - SL 
-                    UL  = 0.0 
-                    SSU = SU  
-                else:
-                    #         ----------------------- EVAP FROM BOTH LAYERS 
-                    SL  = SS  
-                    SSS = 0.0 
-                    UL  = (PE - precipitation - SL) * SU / (WCTOT)  # this includes the fix suggested by Jacobi 2013 
-                    UL  = min(UL, SU)
-                    SSU = SU - UL 
-
-                TL  = SL + UL 
-                RO  = 0.0 
-                ET  = precipitation  + SL + UL
-
-            # set the climatology and water balance data array values for this year/month time step
-            pdat[year_index, month_index] = precipitation
-#             spdat[year_index, month_index] = SP
-            pedat[year_index, month_index] = PE
-            pldat[year_index, month_index] = PL
-            prdat[year_index, month_index] = PR
-            rdat[year_index, month_index] = R
-            tldat[year_index, month_index] = TL
-            etdat[year_index, month_index] = ET
-            rodat[year_index, month_index] = RO
-            prodat[year_index, month_index] = PRO
-            tdat[year_index, month_index] = temperature
-            sssdat[year_index, month_index] = SSS
-            ssudat[year_index, month_index] = SSU
-      
-            # reset the upper and lower soil moisture values
-            SS = SSS
-            SU = SSU
-
-<<<<<<< HEAD
-=======
-#     return pdat, spdat, pedat, pldat, prdat, rdat, tldat, etdat, rodat, prodat, tdat, sssdat, ssudat
->>>>>>> 486dd501
-    return pdat, pedat, pldat, prdat, rdat, tldat, etdat, rodat, prodat, tdat, sssdat, ssudat
-
-#-----------------------------------------------------------------------------------------------------------------------
-#@profile
-@numba.jit
-def _zindex(alpha,
-            beta,
-            gamma,
-            delta,
-            P,
-            PE,
-            PR,
-            PRO,
-            PL,
-            K):
-    '''
-    Compute the Z-Index for a time series.
-    
-    :param alpha: array of the monthly "alpha" CAFEC coefficients, 1-D with 12 elements, one per calendar month 
-    :param beta: array of the monthly "beta" CAFEC coefficients, 1-D with 12 elements, one per calendar month 
-    :param gamma: array of the monthly "delta" CAFEC coefficients, 1-D with 12 elements, one per calendar month 
-    :param delta: array of the monthly "gamma" CAFEC coefficients, 1-D with 12 elements, one per calendar month 
-    :param P: array of monthly precipitation values, 1-D with total size matching the corresponding 2-D arrays 
-    :param PE: array of monthly potential evapotranspiration values, 2-D with shape (# of years, 12) 
-    :param PR: array of monthly potential recharge values, 2-D with shape (# of years, 12) 
-    :param PRO: array of monthly potential runoff values, 2-D with shape (# of years, 12) 
-    :param PL: array of monthly potential loss values, 2-D with shape (# of years, 12) 
-    :param K: array of the monthly climatic characteristic, 1-D with 12 elements, one per calendar month 
-    :return Z-Index and CAFEC precipitation (P-hat)
-    :rtype: two floats
-    '''
-    
-    # reshape the precipitation array, expected to have 1-D shape, to 2-D shape (years, 12)
-    P = utils.reshape_to_years_months(P)
-    
-    # allocate the Z-Index and P-hat arrays we'll build and return
-    Z = np.full(P.shape, np.NaN)
-    P_hat = np.full(P.shape, np.NaN)
-    
-    # loop over all years and months of the time series
-    for j in range(P.shape[0]):    
-                
-        for m in range(12):
-
-            # compute the CAFEC precipitation (P-hat)
-            ET_hat = alpha[m] * PE[j, m]             # eq. 10, Palmer 1965
-            R_hat = beta[m] * PR[j, m]               # eq. 11, Palmer 1965
-            RO_hat = gamma[m] * PRO[j, m]            # eq. 12, Palmer 1965
-            L_hat = delta[m] * PL[j, m]              # eq. 13, Palmer 1965
-            P_hat = ET_hat + R_hat + RO_hat - L_hat  # eq. 14, Palmer 1965
-            
-            # moisture departure
-            d = P[j, m] - P_hat      # eq. 15, Palmer 1965 
-            
-            # Z-Index
-            Z[j, m] = K[m] * d    # eq. 19, Palmer 1965 
-            
-    return Z
-
-#-----------------------------------------------------------------------------------------------------------------------
-#@profile
-@numba.jit
-def _zindex_from_climatology(temp_timeseries, 
-                             precip_timeseries, 
-                             awc, 
-                             neg_tan_lat, 
-                             B, 
-                             H,
-                             data_begin_year,
-                             calibration_begin_year,
-                             calibration_end_year):
-    '''
-    Compute the Z-Index for a time series.
-    
-    :return Z-Index
-    :rtype: array of floats
-    '''
-    
-#     # calculate the negative tangent of the latitude which is used as an argument to the water balance function
-#     neg_tan_lat = -1 * math.tan(math.radians(latitude))
-
-    # compute water balance values using the function translated from the Fortran pdinew.f
-    #NOTE keep this code in place in order to compute the PET used later, since the two have 
-    # different PET algorithms and we want to compare PDSI using the same PET inputs
-    #FIXME clarify the difference between SP and PRO (spdat and prodat)
-#     pdat, spdat, pedat, pldat, prdat, rdat, tldat, etdat, rodat, prodat, tdat, sssdat, ssudat = \
-    pdat, pedat, pldat, prdat, rdat, tldat, etdat, rodat, prodat, tdat, sssdat, ssudat = \
-        _water_balance(temp_timeseries, precip_timeseries, awc, neg_tan_lat, B, H)
-                 
-    #NOTE we need to compute CAFEC coefficients for use later/below
-    # compute PDSI etc. using translated functions from pdinew.f Fortran code
-    alpha, beta, delta, gamma, t_ratio = _cafec_coefficients(precip_timeseries,
-                                                             pedat,
-                                                             etdat,
-                                                             prdat,
-                                                             rdat,
-                                                             rodat,
-                                                             prodat,
-                                                             tldat,
-                                                             pldat,
-                                                             data_begin_year,
-                                                             calibration_begin_year,
-                                                             calibration_end_year)
-     
-    # compute the weighting factor (climatic characteristic) using the version translated from pdinew.f
-    K = _climatic_characteristic(alpha,
-                                 beta,
-                                 gamma,
-                                 delta,
-                                 pdat,
-                                 pedat,
-                                 prdat,
-                                 prodat,
-                                 pldat,
-                                 t_ratio,
-                                 data_begin_year,
-                                 calibration_begin_year,
-                                 calibration_end_year)
-
-    # compute the Z-index
-    #TODO eliminate the P-hat once development/debugging is complete, since it's really an intermediate/internal value
-    return _zindex(alpha, 
-                   beta, 
-                   gamma, 
-                   delta, 
-                   precip_timeseries, 
-                   pedat, 
-                   prdat, 
-                   prodat, 
-                   pldat, 
-                   K)
-
-#-----------------------------------------------------------------------------------------------------------------------
-#@profile
-#@numba.jit  #FIXME not yet working
-<<<<<<< HEAD
-def _pdsi(Z):
-=======
-def _pdsi(Z,
-          expected_pdsi=None):
->>>>>>> 486dd501
-    '''
-    :param Z: 2-D array of Z-Index values, corresponding in total size to Z
-    '''
-    
-    # indicate that we'll use the globals for the backtracking months count and the current time step
-    global _k8
-    global _i
-    
-    # initialize some effective wetness values (previous and current)
-    PV = 0.0
-    V = 0.0
-    
-    # provisional severity index values computed for each month/timestep, typically carried forward for use
-    # in the next timestep, since current month X values are computed using the previous month's X values 
-    X1 = 0.0   # index appropriate to a wet spell that is becoming established, as well as the percent chance that a wet spell has begun 
-    X2 = 0.0   # index appropriate to a drought that is becoming established, as well as the percent chance that a drought has begun
-    X3 = 0.0   # index appropriate to a wet spell or drought that has already been established
-    
-    # percentage probability that an established weather spell (wet or dry) has ended (Pe in Palmer 1965, eq. 30)
-    prob_ended = 0.0   ##NOTE this was PRO in pdinew.f, now the variable name PRO is used for potential runoff
-
-    # create a DataFrame to use as a container for the arrays and values we'll use throughout the computation loop below
-    Z = np.reshape(Z, (Z.size, 1))
-    df = pd.DataFrame(data=Z, 
-                      index=range(0, Z.size), 
-                      columns=['Z'])
-
-    # create a list of coluumn names that match to the intermediate work arrays
-    column_names = ['PPR', 'PDSI', 'PHDI', 'WPLM', 'SX', 'SX1', 'SX2', 'SX3', 'X', 'PX1', 'PX2', 'PX3']
-    for column_name in column_names:
-        
-        # get the array corresponding to the current column
-        column_array = np.full(Z.shape, np.NaN).flatten()
-        
-        # add the column to the DataFrame (as a Series)
-        df[column_name] = pd.Series(column_array)
-
-    # add a month index column used to keep track of which month index to use for the start of backtracking
-    column_array = np.full(Z.shape, 0, dtype=int).flatten()
-    df['index_i'] = pd.Series(column_array)
-
-<<<<<<< HEAD
-=======
-#     # DEBUG -- REMOVE
-#     # add the expected PDSI values so we can compare against these as we're debugging
-#     if expected_pdsi is not None:
-#         df['expected_pdsi'] = pd.Series(expected_pdsi.flatten())
-    
->>>>>>> 486dd501
-    # the total number of backtracking months, i.e. when performing backtracking we'll back fill this many months
-    _k8 = 0
-    
-    # loop over all years and months of the time series
-    for _i in range(Z.size):    
-                
-#         # DEBUGGING ONLY -- REMOVE
-#         print('_i: {0}'.format(_i))
-        
-        # keep track of final backtracking index, meaningful once _k8 > 0, where _k8 > 0 indicates that backtracking is required
-        df.index_i[_k8] = _i
-         
-        # original (all-caps) comments from pdinew.f, left in place to facilitate development
-
-        # if the percentage probability (PPR in Palmer 1965) is 100% or 0%               
-        if prob_ended == 100.0 or prob_ended == 0.0:  
-        #     ------------------------------------ NO ABATEMENT UNDERWAY
-        #                                          WET OR DROUGHT WILL END IF   
-        #                                             -0.5 =< X3 =< 0.5   
-            
-            # "near normal" is defined as the range [-0.5 ... 0.5], Palmer 1965 p. 29
-            if abs(X3) <= 0.5:
-            #         ---------------------------------- END OF DROUGHT OR WET  
-                PV = 0.0 
-                df.PPR[_i] = 0.0 
-                df.PX3[_i] = 0.0 
-                #             ------------ BUT CHECK FOR NEW WET OR DROUGHT START FIRST
-                # GOTO 200 in pdinew.f
-                df, X1, X2, X3, V, prob_ended = _compute_X(df, X1, X2, PV)
-                 
-            elif X3 > 0.5:   
-                #         ----------------------- WE ARE IN A WET SPELL 
-                if df.Z[_i] >= 0.15:   
-                    #              ------------------ THE WET SPELL INTENSIFIES 
-                    #GO TO 210 in pdinew.f
-                    df, X1, X2, X3, V, PV, prob_ended = _between_0s(df, X3)
-                    
-                else:
-                    #             ------------------ THE WET STARTS TO ABATE (AND MAY END)  
-                    #GO TO 170 in pdinew.f
-                    df, X1, X2, X3, V, prob_ended = _wet_spell_abatement(df, V, prob_ended, X1, X2, X3)
-
-            elif X3 < -0.5:  
-                #         ------------------------- WE ARE IN A DROUGHT
-                
-                # in order to start to pull out of a drought the Z-Index for the month needs to be >= -0.15 (Palmer 1965, eq. 29)
-                if df.Z[_i] <= -0.15:  #NOTE pdinew.f uses <= here, rather than <: "IF (Z(j,m).LE.-.15) THEN..."
-                    #              -------------------- THE DROUGHT INTENSIFIES 
-                    #GO TO 210
-                    df, X1, X2, X3, V, PV, prob_ended = _between_0s(df, X3)
-
-                else:
-                    # Palmer 1965, p. 29: "any value of Z >= -0.15 will tend to end a drought"
-                    #             ------------------ THE DROUGHT STARTS TO ABATE (AND MAY END)  
-                    #GO TO 180
-                    df, X1, X2, X3, V, prob_ended = _dry_spell_abatement(df, V, X1, X2, X3, prob_ended)
-
-        else:
-            #     ------------------------------------------ABATEMENT IS UNDERWAY   
-            if X3 > 0.0:
-                
-                #         ----------------------- WE ARE IN A WET SPELL 
-                #GO TO 170 in pdinew.f
-                df, X1, X2, X3, V, prob_ended = _wet_spell_abatement(df, V, prob_ended, X1, X2, X3)
-            
-            else:  # if X3 <= 0.0:
-                
-                #         ----------------------- WE ARE IN A DROUGHT   
-                #GO TO 180
-                df, X1, X2, X3, V, prob_ended = _dry_spell_abatement(df, V, X1, X2, X3, prob_ended)
-
-    # clear out the remaining values from the backtracking array, if any are left, assigning into the indices arrays
-    for x in range(_k8):
-
-        # get the next backtrack month index
-        y = df.index_i[x]
-
-        df.PDSI[y] = df.X[y] 
-        df.PHDI[y] = df.PX3[y]
-        
-        if df.PX3[y] == 0.0:
-        
-            df.PHDI[y] = df.X[y]
-        
-        df.WPLM[y] = _case(df.PPR[y], df.PX1[y], df.PX2[y], df.PX3[y]) 
-    
-    # return the Palmer severity index values as 1-D arrays
-    return df.PDSI.values, df.PHDI.values, df.WPLM.values
-
-#-----------------------------------------------------------------------------------------------------------------------
-# from label 190 in pdinew.f
-#@profile
-@numba.jit
-def _get_PPR_PX3(df,
-                 prob_ended,
-                 Ze,
-                 V,
-                 PV,
-                 X3):
-    
-    # indicate that we'll use the globals for backtrack months count and current time step
-    global _k8
-    global _i
-    
-    #-----------------------------------------------------------------------
-    #     PROB(END) = 100 * (V/Q)  WHERE:   
-    #             V = SUM OF MOISTURE EXCESS OR DEFICIT (UD OR UW)  
-    #                 DURING CURRENT ABATEMENT PERIOD   
-    #             Q = TOTAL MOISTURE ANOMALY REQUIRED TO END THE
-    #                 CURRENT DROUGHT OR WET SPELL  
-    #-----------------------------------------------------------------------
-    if prob_ended == 100.0: 
-        #     --------------------- DROUGHT OR WET CONTINUES, CALCULATE 
-        #                           PROB(END) - VARIABLE Ze 
-        Q = Ze
-    else:  
-        Q = Ze + V
-
-    # percentage probability that an established drought or wet spell has ended
-    df.PPR[_i] = (PV / Q) * 100.0   # eq. 30 Palmer 1965
-    if df.PPR[_i] >= 100.0:
-         
-        df.PPR[_i] = 100.0
-        df.PX3[_i] = 0.0  
-    else:
-        # eq. 25, Palmer (1965); eq. 4, Wells et al (2003) 
-        df.PX3[_i] = (0.897 * X3) + (df.Z[_i] / 3.0)
-
-    return df
-
-#-----------------------------------------------------------------------------------------------------------------------
-# from label 170 in pdinew.f
-#@profile
-@numba.jit
-def _wet_spell_abatement(df,
-                         V, 
-                         prob_ended,
-                         X1, 
-                         X2, 
-                         X3):
-    
-    # indicate that we'll use the globals for backtrack months count and current time step
-    global _k8
-    global _i
-    
-    #-----------------------------------------------------------------------
-    #      WET SPELL ABATEMENT IS POSSIBLE  
-    #-----------------------------------------------------------------------
-    Ud = df.Z[_i] - 0.15  
-    PV = Ud + min(V, 0.0) 
-    if PV >= 0.0:
-
-        # GO TO label 210 in pdinew.f
-        df, X1, X2, X3, V, PV, prob_ended = _between_0s(df, X3)
-
-    else:
-        #     ---------------------- DURING A WET SPELL, PV => 0 IMPLIES
-        #                            PROB(END) HAS RETURNED TO 0
-        Ze = -2.691 * X3 + 1.5
-
-        # compute the PPR and PX3 values    
-        df = _get_PPR_PX3(df, prob_ended, Ze, V, PV, X3)  # label 190 in pdinew.f
-        
-        # continue at label 200 in pdinew.f
-        # recompute the X values and other intermediates
-        df, X1, X2, X3, V, prob_ended = _compute_X(df, X1, X2, PV)
-
-    return df, X1, X2, X3, V, prob_ended
-
-#-----------------------------------------------------------------------------------------------------------------------
-# from label 180 in pdinew.f
-#@profile
-@numba.jit
-def _dry_spell_abatement(df,
-                         V,   # accumulated effective wetness
-                         X1, 
-                         X2,
-                         X3,
-                         prob_ended):
-    '''
-    
-    '''
-    # indicate that we'll use the globals for backtrack months count and current time step
-    global _k8
-    global _i
-    
-    #-----------------------------------------------------------------------
-    #      DROUGHT ABATEMENT IS POSSIBLE
-    #-----------------------------------------------------------------------
-    
-    # the "effective wetness" of the current month
-    Uw = df.Z[_i] + 0.15   # Palmer 1965, eq. 29
-    
-    # add this month's effective wetness to the previously accumulated effective wetness (if it was positive),
-    # this value will eventually be used as the numerator in the equation for calculating percentage probability
-    # that an established weather spell has ended (eq. 30, Palmer 1965)
-    PV = Uw + max(V, 0.0)
-    
-    # if this month's cumulative effective wetness value isn't positive then there is 
-    # insufficient moisture this month to end or even abate the established dry spell
-    if PV <= 0:
-        #     ---------------------- DURING A DROUGHT, PV =< 0 IMPLIES  
-        #                            PROB(END) HAS RETURNED TO 0        
-        # GOTO 210 in pdinew.f
-        df, X1, X2, X3, V, PV, prob_ended = _between_0s(df, X3)
-    
-    else:
-        # abatement is underway
-        
-        # Calculate the Z value which corresponds to an amount of moisture that is sufficient to end 
-        # the currently established drought in a single month. Once this is known then we can compare 
-        # against the actual Z value, to see if we've pulled out of the established drought or not 
-        Ze = (-2.691 * X3) - 1.5   # eq. 28, Palmer 1965
-        
-        # compute the percentage probability that the established spell has ended (PPR),
-        # and the severity index for the established spell (PX3)
-        df = _get_PPR_PX3(df, prob_ended, Ze, V, PV, X3)  # label 190 in pdinew.f
-        
-        # continue at label 200 in pdinew.f
-        # recompute the X values and other intermediates
-        df, X1, X2, X3, V, prob_ended = _compute_X(df, X1, X2, PV)
-
-    return df, X1, X2, X3, V, prob_ended
-    
-#-----------------------------------------------------------------------------------------------------------------------
-# label 200 in pdinew.f
-#@profile
-#@numba.jit  #FIXME not working yet
-def _compute_X(df,
-               X1,
-               X2,
-               PV):
-    
-    # indicate that we'll use the globals for backtrack months count and current time step
-    global _k8
-    global _i
-        
-    #-----------------------------------------------------------------------
-    #     CONTINUE X1 AND X2 CALCULATIONS.  
-    #     IF EITHER INDICATES THE START OF A NEW WET OR DROUGHT,
-    #     AND IF THE LAST WET OR DROUGHT HAS ENDED, USE X1 OR X2
-    #     AS THE NEW X3.
-    #-----------------------------------------------------------------------
-    
-    # compute PX1 using the general formula for X, and make sure we come up with a positive value
-    df.PX1[_i] = (0.897 * X1) + (df.Z[_i] / 3.0)
-    df.PX1[_i] = max(df.PX1[_i], 0.0)
-
-    # let's see if pre-computing the PX2 value here prevents us from getting into the error condition where we end up with a NaN for X2 
-    df.PX2[_i] = (0.897 * X2) + (df.Z[_i] / 3.0)
-    df.PX2[_i] = min(df.PX2[_i], 0.0)   
-
-    #TODO explain these conditionals, refer to literature
-    if df.PX1[_i] >= 1.0:   
-        
-        if df.PX3[_i] == 0.0:   
-            #         ------------------- IF NO EXISTING WET SPELL OR DROUGHT   
-            #                             X1 BECOMES THE NEW X3 
-            df.X[_i] = df.PX1[_i] 
-            df.PX3[_i] = df.PX1[_i] 
-            df.PX1[_i] = 0.0
-            iass = 1
-            df = _assign(df, iass)
-                
-            #GOTO 220 in pdinew.f
-            V = PV 
-            prob_ended = df.PPR[_i] 
-            X1 = df.PX1[_i] 
-            X2 = df.PX2[_i] 
-            X3 = df.PX3[_i] 
-
-            return df, X1, X2, X3, V, prob_ended
-            
-    #TODO explain these conditionals, refer to literature
-    if df.PX2[_i] <= -1.0:  
-        
-        if df.PX3[_i] == 0.0:   
-            #         ------------------- IF NO EXISTING WET SPELL OR DROUGHT   
-            #                             X2 BECOMES THE NEW X3 
-            df.X[_i]   = df.PX2[_i] 
-            df.PX3[_i] = df.PX2[_i] 
-            df.PX2[_i] = 0.0  
-            iass = 2            
-            df = _assign(df, iass)
-
-            #GOTO 220 in pdinew.f
-            V = PV 
-            prob_ended = df.PPR[_i] 
-            X1 = df.PX1[_i] 
-            X2 = df.PX2[_i] 
-            X3 = df.PX3[_i] 
-
-            return df, X1, X2, X3, V, prob_ended
-            
-    #TODO explain these conditionals, refer to literature
-    if df.PX3[_i] == 0.0:   
-        #    -------------------- NO ESTABLISHED DROUGHT (WET SPELL), BUT X3=0  
-        #                         SO EITHER (NONZERO) X1 OR X2 MUST BE USED AS X3   
-        if df.PX1[_i] == 0.0:   
-        
-            df.X[_i] = df.PX2[_i]   
-            iass = 2            
-            df = _assign(df, iass)
-
-            #GOTO 220 in pdinew.f
-            V = PV 
-            prob_ended = df.PPR[_i] 
-            X1 = df.PX1[_i] 
-            X2 = df.PX2[_i] 
-            X3 = df.PX3[_i] 
-
-            return df, X1, X2, X3, V, prob_ended
-
-        elif df.PX2[_i] == 0:
-            
-            df.X[_i] = df.PX1[_i]   
-            iass = 1   
-            df = _assign(df, iass)
-
-            #GOTO 220 in pdinew.f
-            V = PV 
-            prob_ended = df.PPR[_i] 
-            X1 = df.PX1[_i] 
-            X2 = df.PX2[_i] 
-            X3 = df.PX3[_i] 
-
-            return df, X1, X2, X3, V, prob_ended
-
-    #-----------------------------------------------------------------------
-    #     AT THIS POINT THERE IS NO DETERMINED VALUE TO ASSIGN TO X,
-    #     ALL VALUES OF X1, X2, AND X3 ARE SAVED IN SX* arrays. AT A LATER  
-    #     TIME X3 WILL REACH A VALUE WHERE IT IS THE VALUE OF X (PDSI). 
-    #     AT THAT TIME, THE ASSIGN SUBROUTINE BACKTRACKS THROUGH SX* arrays   
-    #     CHOOSING THE APPROPRIATE X1 OR X2 TO BE THAT MONTH'S X. 
-    #-----------------------------------------------------------------------
-    
-    df.SX1[_k8] = df.PX1[_i] 
-    df.SX2[_k8] = df.PX2[_i] 
-    df.SX3[_k8] = df.PX3[_i] 
-    df.X[_i] = df.PX3[_i] 
-    _k8 = _k8 + 1
-    
-    #-----------------------------------------------------------------------
-    #     SAVE THIS MONTHS CALCULATED VARIABLES (V,PRO,X1,X2,X3) FOR   
-    #     USE WITH NEXT MONTHS DATA 
-    #-----------------------------------------------------------------------
-    V = PV 
-    prob_ended = df.PPR[_i] 
-    X1 = df.PX1[_i] 
-    X2 = df.PX2[_i] 
-    X3 = df.PX3[_i] 
-
-    return df, X1, X2, X3, V, prob_ended
- 
-#-----------------------------------------------------------------------------------------------------------------------
-# from label 210 in pdinew.f
-#@profile
-@numba.jit
-def _between_0s(df,
-                X3):
-    '''
-    Compute index values when a weather spell has been established and no abatement is underway. In this case we 
-    calculate the X3 for use as the current month's severity index, if no backtracking is called for, and if 
-    backtracking is called for then for all the backtracked months we'll use the X3 values computed for those months.
-    
-    :param df: a pandas DataFrame containing the various work arrays used within
-    :param K8: the number of backtracking steps currently called for, i.e. the number of previous months 
-               for which a conclusive severity index has not yet been determined and which require back fill
-    :param X3: the previous month's severity index for any weather spell that has become established
-    :param i: month index, assuming the timeseries work arrays have a single dimension with shape: (total months)
-    :return: seven values: 1) the same pandas DataFrame used as the first argument, now with an updated state 
-                           2) the X1 for this month (always 0.0), to be used within the next month's index calculations  
-                           3) the X2 for this month (always 0.0), to be used within the next month's index calculations  
-                           4) the X3 for this month, to be used within the next month's index calculations
-                           5) the accumulated "effective wetness" after this month's accounting (always 0.0)
-                           6) the percentage probability that an established weather spell has ended (always 0.0) 
-                           7) the number of months requiring back fill via the backtracking process (always 0)
-    '''
-    
-    # indicate that we'll use the globals for backtrack months count and current time step
-    global _k8
-    global _i
-    
-    #-----------------------------------------------------------------------
-    #     PROB(END) RETURNS TO 0.  A POSSIBLE ABATEMENT HAS FIZZLED OUT,
-    #     SO WE ACCEPT ALL STORED VALUES OF X3  
-    #-----------------------------------------------------------------------
-    
-    # reset the previous cumulative effective wetness value
-    PV = 0.0
-
-    # the probability that we've reached the end of a weather spell (PPR, or Pe in Palmer 1965) is zero 
-    df.PPR[_i] = 0.0
-    
-    # X3 is the index value in play here since our Pe is zero, so only calculate this month's X3 and use this as the X
-    df.PX1[_i] = 0.0 
-    df.PX2[_i] = 0.0 
-    df.PX3[_i] = (0.897 * X3) + (df.Z[_i] / 3.0)
-    df.X[_i] = df.PX3[_i] 
-    
-    if _k8 == 0:  # no backtracking required
-        
-        df.PDSI[_i] = df.X[_i]  
-        df.PHDI[_i] = df.PX3[_i] 
-        
-        if df.PX3[_i] == 0.0:
-            
-            df.PHDI[_i] = df.X[_i]
-        
-        df.WPLM[_i] = _case(df.PPR[_i], df.PX1[_i], df.PX2[_i], df.PX3[_i]) 
-        
-    else:  # perform backtracking, assigning the stored X3 values as our new backtrack array values
-
-        iass = 3   
-        df = _assign(df, iass)
-
-    #-----------------------------------------------------------------------------------------------
-    #     SAVE THIS MONTHS CALCULATED VARIABLES (V, PRO, X1, X2, X3) FOR USE WITH NEXT MONTHS DATA 
-    #-----------------------------------------------------------------------------------------------
-    
-    # accumulated effective wetness reset to zero
-    V = 0.0
-    X1 = df.PX1[_i]  # zero
-    X2 = df.PX2[_i]  # zero
-    X3 = df.PX3[_i]  # the X3 calculated above
-    prob_ended = df.PPR[_i] 
-
-    return df, X1, X2, X3, V, PV, prob_ended
-
-#-----------------------------------------------------------------------------------------------------------------------
-#@profile
-#@numba.jit  #FIXME not working yet
-def _assign(df,
-            which_X):
-
-    '''
-    :df pandas DataFrame containing the timeseries arrays we'll use to perform the appropriate assignment of values 
-    :param which_X: flag to determine which of the df.SX* values to save into the main backtracking array, df.SX, 
-                    valid values are 1, 2, or 3 (this corresponds to iass/ISAVE in pdinew.f)
-    :param K8: the number of months we need to back fill when performing backtracking assignment of values
-                    (this is K8 in pdinew.f)
-    :param i: month index, assuming the timeseries work arrays have a single dimension with shape: (total months)
-    :return: pandas DataFrame, the same one as was passed as the first argument, but now with updated values 
-     '''
-
-    # indicate that we'll use the globals for the backtracking months count and the current time step
-    global _k8
-    global _i
-    
-    #-----------------------------------------------------------------------
-    #     FIRST FINISH OFF FILE 8 WITH LATEST VALUES OF PX3, Z,X
-    #     X=PX1 FOR I=1, PX2 FOR I=2, PX3,  FOR I=3 
-    #-----------------------------------------------------------------------
-    df.SX[_k8] = df.X[_i]
-     
-    if _k8 == 0:  # no backtracking required
-
-        # set the PDSI to X
-        df.PDSI[_i] = df.X[_i]  
-    
-        # the PHDI is X3 if not zero, otherwise use X
-        if df.PX3[_i] == 0.0:
-            df.PHDI[_i] = df.X[_i]
-        else:
-            df.PHDI[_i] = df.PX3[_i]         
-        
-        # select the best fit for WPLM
-        df.WPLM[_i] = _case(df.PPR[_i], df.PX1[_i], df.PX2[_i], df.PX3[_i]) 
-
-    else:  # perform backtracking
-        
-        #-------------------------------------------------------------------------------------------------------
-        # Here we're filling an array (SX) with the final PDSI values for each 
-        # of the months that are being back filled as part of the backtracking process.
-        # Each month has had three X values computed and stored in the SX? arrays,
-        # and based on which of these is specified we'll fill the SX array with the
-        # stored X values appropriate for the month. In the case of either X1 or X2 
-        # then we'll first check to make sure the X value has not gone to zero, 
-        # which indicates a state change and which flips the X that'll be saved 
-        # for the month and subsequent months until the value goes to zero (at which 
-        # point it would flip again).   
-        #-------------------------------------------------------------------------------------------------------
-        
-        if which_X == 3:  
-            #     ---------------- USE ALL X3 VALUES
-
-            # fill the stored backtrack values array (SX) with the stored X3 values for all the backtracked months
-            for Mm in range(_k8):
-        
-                df.SX[Mm] = df.SX3[Mm]  # label 10 in assign() within pdinew.f
-                                
-        else: 
-            #     -------------- BACKTRACK THRU ARRAYS, STORING ASSIGNED X1 (OR X2) 
-            #                    IN SX UNTIL IT IS ZERO, THEN SWITCHING TO THE OTHER
-            #                    UNTIL IT IS ZERO, ETC.
-            
-            # loop from the final month of the backtracking stack through to the first 
-            for Mm in range(_k8 - 1, -1, -1):  # corresponds with line 1100 in pdinew.f
-
-                #-------------------------------------------------------------------------------------------------------
-                # Based on which of the X values we're told to store we first check to make sure that it's non-zero,
-                # and if so then it's stored in SX, otherwise we start using the other X until it too becomes zero, 
-                # at which time the X being used (which_X) switches again, and so on.
-                #-------------------------------------------------------------------------------------------------------
-                
-                if which_X == 1: # then GO TO 20 in pdinew.f
-                    
-                    # we should assign the stored X1 values into the main backtracking array until 
-                    # we find a stored X1 that is zero, which indicates a state change (wet to dry)
-                    
-                    if df.SX1[Mm] == 0:  # then GO TO 50 in pdinew.f
-                        
-                        # the X1, or severity index for a wet spell that's being established, is zero 
-                        # for this backtrack month, indicating that we need to switch to using the X2 values
-                        which_X = 2
-                        df.SX[Mm] = df.SX2[Mm]
-                    
-                    else:
-                        # assign the stored X1 into this backtrack month's position within the main backtracking array
-                        df.SX[Mm] = df.SX1[Mm]
-                
-                elif which_X == 2: # then GO TO 40 in pdinew.f
-                    
-                    # we should assign the stored X2 values into the main backtracking array until 
-                    # we find a stored X2 that is zero, which indicates a state change (dry to wet)
-                    
-                    if df.SX2[Mm] == 0: # then GO TO 30 in pdinew.f
-                        
-                        # the X2, or severity index for a dry spell that's being established, is zero 
-                        # for this backtrack month, indicating that we need to switch to using the X1 values
-                        which_X = 1
-                        df.SX[Mm] = df.SX1[Mm]
-                        
-                    else:
-                        
-                        # assign the stored X2 into this backtrack month's position within the main backtracking array
-                        df.SX[Mm] = df.SX2[Mm]    
-            
-        # label 70 from pdinew.f
-        #-----------------------------------------------------------------------
-        #     PROPER ASSIGNMENTS TO ARRAY SX HAVE BEEN MADE,
-        #     OUTPUT THE MESS   
-        #-----------------------------------------------------------------------
-         
-        # assignment of stored X values as the final Palmer index values for the unassigned/backtracking months 
-        for n in range(_k8 + 1):  # this matches with pdinew.f line 1116 label 70 in assign() subroutine, DO 80 N = 1,K8
-                     
-            # get the 1-D index equivalent to the j/m index for the final arrays 
-            # (PDSI, PHDI, etc.) that we'll assign to in the backtracking process
-            ix = df.index_i[n]  # EXPERIMENTAL DEBUG --REMOVE?
-             
-            # assign the backtracking array's value for the current backtrack month as that month's final PDSI value
-            df.PDSI[ix] = df.SX[n] 
- 
-<<<<<<< HEAD
-=======
-#             #!!!!!!!!!!!!!!!!!!!!!!!!     Debugging section below -- remove before deployment
-#             #
-#             # show backtracking array contents and describe differences if assigned value differs from expected
-#             if expected_pdsi is not None:
-#                 tolerance = 0.01            
-#                 if math.isnan(df.PDSI[ix]) or (abs(df.expected_pdsi[ix] - df.PDSI[ix]) > tolerance):
-#                     print('~~~~~~~~~~~~~~~~~~~~~~~~~~~~~~~~~~~~~~~~~~~~~~~~~~~~~~~~~~~~~~~~~~~~~')
-#                     print('\nBACKTRACKING  actual time step:  {0}\tBacktracking index: {1}'.format(_i, ix))
-#                     print('\tNumber of backtracking steps (_k8):  {0}'.format(_k8))
-#                     print('\tPDSI:  Expected {0:.2f}\n\t       Actual:  {1:.2f}'.format(df.expected_pdsi[ix], 
-#                                                                                        df.PDSI[ix]))
-#                     print('\nSX: {0}'.format(df.SX._values[0:_k8+1]))
-#                     print('SX1: {0}'.format(df.SX1._values[0:_k8+1]))
-#                     print('SX2: {0}'.format(df.SX2._values[0:_k8+1]))
-#                     print('SX3: {0}'.format(df.SX3._values[0:_k8+1]))
-#                     print('\nwhich_X: {0}'.format(which_X))
-#                     print('~~~~~~~~~~~~~~~~~~~~~~~~~~~~~~~~~~~~~~~~~~~~~~~~~~~~~~~~~~~~~~~~~~~~~')
-#             #!!!!!!!!!----------- cut here -------------------------------------------------------
-                     
->>>>>>> 486dd501
-            # the PHDI is X3 if not zero, otherwise use X
-            #TODO literature reference for this?
-            df.PHDI[ix] = df.PX3[ix]
-            if df.PX3[ix] == 0.0:
-                df.PHDI[ix] = df.SX[n]
-                 
-            # select the best fit for WPLM
-            df.WPLM[ix] = _case(df.PPR[ix],
-                                df.PX1[ix], 
-                                df.PX2[ix],
-                                df.PX3[ix])
-    
-        # reset the backtracking month count / array index 
-        _k8 = 0
-
-    return df
-
-#-----------------------------------------------------------------------------------------------------------------------
-#@profile
-@numba.jit
-def _case(PROB,
-          X1,
-          X2,
-          X3):
-    #   
-    #     THIS SUBROUTINE SELECTS THE PRELIMINARY (OR NEAR-REAL TIME)   
-    #     PALMER DROUGHT SEVERITY INDEX (PDSI) FROM THE GIVEN X VALUES  
-    #     DEFINED BELOW AND THE PROBABILITY (PROB) OF ENDING EITHER A   
-    #     DROUGHT OR WET SPELL. 
-    #   
-    #     X1   - INDEX FOR INCIPIENT WET SPELLS (ALWAYS POSITIVE)   
-    #     X2   - INDEX FOR INCIPIENT DRY SPELLS (ALWAYS NEGATIVE)   
-    #     X3   - SEVERITY INDEX FOR AN ESTABLISHED WET SPELL (POSITIVE) OR DROUGHT (NEGATIVE)  
-    #     PDSI - THE SELECTED PDSI (EITHER PRELIMINARY OR FINAL)
-    #   
-    #   This subroutine written and provided by CPC (Tom Heddinghaus & Paul Sabol).
-    #   
-
-    if X3 == 0.0: #) GO TO 10 in pdinew.f
-        #     IF X3=0 THE INDEX IS NEAR NORMAL AND EITHER A DRY OR WET SPELL
-        #     EXISTS.  CHOOSE THE LARGEST ABSOLUTE VALUE OF X1 OR X2.  
-        PDSI = X1
-        if abs(X2) > abs(X1): 
-            PDSI = X2
-
-    elif 0.0 < PROB < 100.0: # GO TO 20 in pdinew.f
-
-        # put the probability value into 0..1 range
-        probability = PROB / 100.0
-        if X3 > 0.0: #) GO TO 30
-            #     TAKE THE WEIGHTED SUM OF X3 AND X2
-            PDSI = (1.0 - probability) * X3 + probability * X2   
-        else:  
-            #     TAKE THE WEIGHTED SUM OF X3 AND X1
-            PDSI = (1.0 - probability) * X3 + probability * X1   
-
-    else:
-        #     A WEATHER SPELL IS ESTABLISHED AND PDSI=X3 AND IS FINAL
-        PDSI = X3
- 
-    return PDSI
-
-#-----------------------------------------------------------------------------------------------------------------------
-# from pdinew.f
-def _pe(temperature,
-        month_index,
-        latitude,
-        data_start_year,
-        B,
-        H):
-    """
-    Computes potential evapotranspiration based on the method used in original PDSI code pdi.f
-    
-    :param temperature: temperature value in degrees Fahrenheit
-    :param month_index: index into monthly timeseries, with 0 corresponding to January of the initial year
-    :param latitude: latitude value in degrees north 
-    :param data_start_year: initial year of the data being computed
-    :param B: ?
-    :param H: ?
-    """
-    #TODO document this, where do these come from?
-    PHI = np.array([-0.3865982, -0.2316132, -0.0378180, 0.1715539, 0.3458803, 0.4308320, \
-                     0.3916645, 0.2452467, 0.0535511, -0.15583436, -0.3340551, -0.4310691])
-    
-    TLA = -1 * math.tan(math.radians(latitude))
-#     TLA = math.tan(math.radians(latitude))
-    
-    #-----------------------------------------------------------------------
-    #     1 - CALCULATE PE (POTENTIAL EVAPOTRANSPIRATION)   
-    #-----------------------------------------------------------------------
-    if temperature <= 32.0:
-        PE = 0.0
-    else:  
-        DUM = PHI[month_index % 12] * TLA 
-        
-        try:
-            DK = math.atan(math.sqrt(1.0 - (DUM * DUM)) / DUM)   
-        except ValueError:
-            logger.exception('Failed to complete', exc_info=True)
-            raise
-            
-        if DK < 0.0:
-            DK = 3.141593 + DK  
-        DK = (DK + 0.0157) / 1.57  
-        if temperature >= 80.0:
-            PE = (math.sin((temperature / 57.3) - 0.166) - 0.76) * DK
-        else:  
-            DUM = math.log(temperature - 32.0)
-            PE = math.exp(-3.863233 + (B * 1.715598) - (B * math.log(H)) + (B * DUM)) * DK 
-
-        #-----------------------------------------------------------------------
-        #     CONVERT DAILY TO MONTHLY  
-        #-----------------------------------------------------------------------
-        year = data_start_year + int((month_index + 1) / 12)
-        month = month_index % 12
-        PE = PE * calendar.monthrange(year, month + 1)[1]
-
-    return PE
-
-#-----------------------------------------------------------------------------------------------------------------------
-def potential_evapotranspiration(monthly_temps_celsius,
-                                 latitude,
-                                 data_start_year,
-                                 B,
-                                 H):
-
-    # assumes monthly_temps_celsius, B, and H have same dimensions, etc.
-    
-    pet = np.full(monthly_temps_celsius.shape, np.NaN)
-    monthly_temps_fahrenheit = scipy.constants.convert_temperature(monthly_temps_celsius, 'C', 'F')
-    for i in range(monthly_temps_celsius.size):
-        pet[i] = _pe(monthly_temps_fahrenheit[i], i, latitude, data_start_year, B, H)
-    return pet
-
+import calendar
+import logging
+import math
+import numba
+import numpy as np
+import pandas as pd
+import profile
+import scipy
+import utils
+import warnings
+
+#-----------------------------------------------------------------------------------------------------------------------
+# list the objects that we'll make publicly visible from this module, as interpreted by 'import *'
+# a good explanation of this: https://stackoverflow.com/questions/44834/can-someone-explain-all-in-python
+__all__ = ['pdsi_from_climatology',
+           'potential_evapotranspiration']
+
+#-----------------------------------------------------------------------------------------------------------------------
+# global variables
+#TODO/FIXME eliminate all globals where reasonable (these are in place 
+# for convenience and to reflect some of what's happening in pdinew.f)
+
+# the number of time steps (months) that'll be back filled when performing the assignment of index values via 
+# the backtracking process; doubles as an array index used with the various backtracking related arrays  
+_k8 = 0
+
+# the current time step (month) being processed, should be read-only in all functions where 
+# it's used other than the main loop in _pdsi() where the value is updated at each time step 
+_i = 0
+
+#-----------------------------------------------------------------------------------------------------------------------
+# constants
+_WET = 0
+_DRY = 1
+
+#-----------------------------------------------------------------------------------------------------------------------
+# set up a basic, global logger
+logging.basicConfig(level=logging.INFO,
+                    format='%(asctime)s %(levelname)s %(message)s',
+                    datefmt='%Y-%m-%d  %H:%M:%S')
+logger = logging.getLogger(__name__)
+
+# set numpy's print options so when array values are printed we can control the precision
+np.set_printoptions(formatter={'float': lambda x: "{0:.2f}".format(x)})
+
+#-----------------------------------------------------------------------------------------------------------------------
+#@profile
+def pdsi_from_climatology(precip_timeseries,
+                          temp_timeseries,
+                          awc,
+                          latitude,
+                          B,
+                          H,
+                          data_begin_year,
+                          calibration_begin_year,
+                          calibration_end_year):
+    
+    # calculate the negative tangent of the latitude which is used as an argument to the water balance function
+    neg_tan_lat = -1 * math.tan(math.radians(latitude))
+
+    # compute water balance values using the function translated from the Fortran pdinew.f
+    #NOTE keep this code in place in order to compute the PET used later, since the two have 
+    # different PET algorithms and we want to compare PDSI using the same PET inputs
+    #FIXME clarify the difference between SP and PRO (spdat and prodat)
+#     pdat, spdat, pedat, pldat, prdat, rdat, tldat, etdat, rodat, prodat, tdat, sssdat, ssudat = \
+    pdat, pedat, pldat, prdat, rdat, tldat, etdat, rodat, prodat, tdat, sssdat, ssudat = \
+        _water_balance(temp_timeseries, precip_timeseries, awc, neg_tan_lat, B, H)
+                 
+    #NOTE we need to compute CAFEC coefficients for use later/below
+    # compute PDSI etc. using translated functions from pdinew.f Fortran code
+    alpha, beta, delta, gamma, t_ratio = _cafec_coefficients(precip_timeseries,
+                                                             pedat,
+                                                             etdat,
+                                                             prdat,
+                                                             rdat,
+                                                             rodat,
+                                                             prodat,
+                                                             tldat,
+                                                             pldat,
+#                                                              spdat,
+                                                             data_begin_year,
+                                                             calibration_begin_year,
+                                                             calibration_end_year)
+     
+    # compute the weighting factor (climatic characteristic) using the version translated from pdinew.f
+    K = _climatic_characteristic(alpha,
+                                 beta,
+                                 gamma,
+                                 delta,
+                                 pdat,
+                                 pedat,
+                                 prdat,
+                                 prodat,
+                                 pldat,
+                                 t_ratio,
+                                 data_begin_year,
+                                 calibration_begin_year,
+                                 calibration_end_year)
+
+    # compute the Z-index
+    #TODO eliminate the P-hat once development/debugging is complete, since it's really an intermediate/internal value
+    Z = _zindex(alpha, 
+                beta, 
+                gamma, 
+                delta, 
+                precip_timeseries, 
+                pedat, 
+                prdat, 
+                prodat, 
+                pldat, 
+                K)
+
+    # compute the final Palmers
+    PDSI, PHDI, PMDI = _pdsi(Z)
+    
+    return PDSI, PHDI, PMDI, Z, pedat
+
+#-----------------------------------------------------------------------------------------------------------------------
+#@profile
+#@numba.jit   #TODO/FIXME numba compile not working as expected yet, AssertionError
+def _cafec_coefficients(P,
+                        PET,
+                        ET,
+                        PR,
+                        R,
+                        RO,
+                        PRO,
+                        L,
+                        PL,
+                        data_start_year,
+                        calibration_start_year,
+                        calibration_end_year):
+    '''
+    This function calculates CAFEC coefficients used for computing Palmer's Z index using inputs from 
+    the water balance function. Translated from Fortran pdinew.f
+    
+    :param P: 1-D numpy.ndarray of monthly precipitation observations, in inches, the number of array elements 
+              (array size) should be a multiple of 12 (representing an ordinal number of full years)
+    :param PET: 1-D numpy.ndarray of monthly potential evapotranspiration values, in inches, the number of array elements 
+                (array size) should be a multiple of 12 (representing an ordinal number of full years)
+    :param ET: 1-D numpy.ndarray of monthly evapotranspiration values, in inches, the number of array elements 
+               (array size) should be a multiple of 12 (representing an ordinal number of full years)
+    :param PR: 1-D numpy.ndarray of monthly potential recharge values, in inches, the number of array elements 
+               (array size) should be a multiple of 12 (representing an ordinal number of full years)
+    :param R: 1-D numpy.ndarray of monthly recharge values, in inches, the number of array elements 
+              (array size) should be a multiple of 12 (representing an ordinal number of full years)
+    :param RO: 1-D numpy.ndarray of monthly runoff values, in inches, the number of array elements 
+               (array size) should be a multiple of 12 (representing an ordinal number of full years)
+    :param PRO: 1-D numpy.ndarray of monthly potential runoff values, in inches, the number of array elements 
+                (array size) should be a multiple of 12 (representing an ordinal number of full years)
+    :param L: 1-D numpy.ndarray of monthly loss values, in inches, the number of array elements 
+              (array size) should be a multiple of 12 (representing an ordinal number of full years)
+    :param PL: 1-D numpy.ndarray of monthly potential loss values, in inches, the number of array elements 
+              (array size) should be a multiple of 12 (representing an ordinal number of full years)
+    :param data_start_year: initial year of the input arrays, i.e. the first element of each of the input arrays 
+                            is assumed to correspond to January of this initial year
+    :param calibration_start_year: initial year of the calibration period, should be greater than or equal to the data_start_year
+    :param calibration_end_year: final year of the calibration period
+    :return 1-D numpy.ndarray of CAFEC coefficient values, alpha, beta, delta, gamma, and the T ratio,
+            with shape of these arrays == (12,), corresponding to calendar months (12 elements)
+    :rtype: numpy.ndarray of floats
+    '''
+    
+    # the potential (PET, ET, PR, PL) and actual (R, RO, S, L, P) water balance arrays are reshaped as 2-D arrays  
+    # (matrices) such that the rows of each matrix represent years and the columns represent calendar months
+    PET = utils.reshape_to_years_months(PET)
+    ET = utils.reshape_to_years_months(ET)
+    PR = utils.reshape_to_years_months(PR)
+    PL = utils.reshape_to_years_months(PL)
+    R = utils.reshape_to_years_months(R)
+    RO = utils.reshape_to_years_months(RO)
+    PRO = utils.reshape_to_years_months(PRO)
+    L = utils.reshape_to_years_months(L)
+    P = utils.reshape_to_years_months(P)
+        
+    # ALPHA, BETA, GAMMA, DELTA CALCULATIONS
+    # A calibration period is used to calculate alpha, beta, gamma, and 
+    # and delta, four coefficients dependent on the climate of the area being
+    # examined. The NCDC and CPC use the calibration period January 1931
+    # through December 1990 (cf. Karl, 1986; Journal of Climate and Applied 
+    # Meteorology, Vol. 25, No. 1, January 1986).
+    
+    #!!!!!!!!!!!!!
+    # TODO make sure calibration years range is valid, i.e. within actual data years range 
+    
+    # determine the array (year axis) indices for the calibration period
+    total_data_years = int(P.shape[0] / 12)
+    data_end_year = data_start_year + total_data_years - 1
+    calibration_start_year_index = calibration_start_year - data_start_year
+    calibration_end_year_index = calibration_end_year - data_start_year 
+    
+    # get calibration period arrays
+    if (calibration_start_year > data_start_year) or (calibration_end_year < data_end_year):
+        P_calibration = P[calibration_start_year_index:calibration_end_year_index + 1]
+        ET_calibration = ET[calibration_start_year_index:calibration_end_year_index + 1]
+        PET_calibration = PET[calibration_start_year_index:calibration_end_year_index + 1]
+        R_calibration = R[calibration_start_year_index:calibration_end_year_index + 1]
+        PR_calibration = PR[calibration_start_year_index:calibration_end_year_index + 1]
+        L_calibration = L[calibration_start_year_index:calibration_end_year_index + 1]
+        PL_calibration = PL[calibration_start_year_index:calibration_end_year_index + 1]
+        RO_calibration = RO[calibration_start_year_index:calibration_end_year_index + 1]
+        PRO_calibration = PRO[calibration_start_year_index:calibration_end_year_index + 1]
+    else:
+        P_calibration = P
+        ET_calibration = ET
+        PET_calibration = PET
+        R_calibration = R
+        PR_calibration = PR
+        L_calibration = L
+        PL_calibration = PL
+        RO_calibration = RO
+        PRO_calibration = PRO
+
+    # due to (innocuous/annoying) RuntimeWarnings raised by some math/numpy modules, we wrap the below code in a catcher
+    with warnings.catch_warnings():
+        warnings.simplefilter("ignore", category=RuntimeWarning)
+        
+        # get sums for each calendar month (compute sums over the year axis, giving a sum for each calendar month over all years)
+        P_sum = np.nansum(P_calibration, axis=0)
+        ET_sum = np.nansum(ET_calibration, axis=0)
+        PET_sum = np.nansum(PET_calibration, axis=0)
+        R_sum = np.nansum(R_calibration, axis=0)
+        PR_sum = np.nansum(PR_calibration, axis=0)
+        L_sum = np.nansum(L_calibration, axis=0)
+        PL_sum = np.nansum(PL_calibration, axis=0)
+        RO_sum = np.nansum(RO_calibration, axis=0)
+        PRO_sum = np.nansum(PRO_calibration, axis=0)
+            
+        # (calendar) monthly CAFEC coefficients
+        alpha = np.empty((12,))
+        beta = np.empty((12,))
+        gamma = np.empty((12,))
+        delta = np.empty((12,))
+        t_ratio = np.empty((12,))
+    
+        # compute the alpha, beta, gamma, and delta coefficients for each calendar month
+        for i in range(12):
+            
+            #     ALPHA CALCULATION 
+            #     ----------------- 
+            if PET_sum[i] != 0.0:   
+                alpha[i] = ET_sum[i] / PET_sum[i]  
+            else:  
+                if ET_sum[i] == 0.0:  
+                    alpha[i] = 1.0  
+                else:  
+                    alpha[i] = 0.0  
+            
+            #   
+            #     BETA CALCULATION  
+            #     ----------------  
+            if PR_sum[i] != 0.0:  
+                beta[i] = R_sum[i] / PR_sum[i] 
+            else:  
+                if R_sum[i] == 0.0:   
+                    beta[i] = 1.0  
+                else:  
+                    beta[i] = 0.0  
+
+            #   
+            #     GAMMA CALCULATION 
+            #     ----------------- 
+            if PRO_sum[i] != 0.0:  
+                gamma[i] = RO_sum[i] / PRO_sum[i]  
+            else:  
+                if RO_sum[i] == 0.0:  
+                    gamma[i] = 1.   
+                else:  
+                    gamma[i] = 0.0  
+
+            #   
+            #     DELTA CALCULATION 
+            #     ----------------- 
+            if PL_sum[i] != 0.0:  
+                delta[i] = L_sum[i] / PL_sum[i]  
+            else:
+                delta[i] = 0.0  
+
+            # 'T' ratio of average moisture demand to the average moisture supply in the month
+            t_ratio[i] = (PET_sum[i] + R_sum[i] + RO_sum[i]) / (P_sum[i] + L_sum[i])
+
+    return alpha, beta, delta, gamma, t_ratio
+
+#-----------------------------------------------------------------------------------------------------------------------
+#@profile
+@numba.jit
+def _climatic_characteristic(alpha,
+                             beta,
+                             gamma,
+                             delta,
+                             Pdat,
+                             PEdat,
+                             PRdat,
+                             PROdat,
+                             PLdat,
+                             t_ratio,
+                             begin_year,
+                             calibration_begin_year,
+                             calibration_end_year):
+    
+    SABSD = np.zeros((12,))
+    
+    number_calibration_years = calibration_end_year - calibration_begin_year + 1
+    
+    # loop over the calibration years, get the sum of the absolute values of the moisture departure SABSD for each month
+    for j in range(calibration_begin_year - begin_year, calibration_end_year - begin_year + 1):
+        for m in range(12):
+            
+            #-----------------------------------------------------------------------
+            #     REREAD MONTHLY PARAMETERS FOR CALCULATION OF 
+            #     THE 'K' MONTHLY WEIGHTING FACTORS USED IN Z-INDEX CALCULATION 
+            #-----------------------------------------------------------------------
+            PHAT = (alpha[m] * PEdat[j, m]) + (beta[m] * PRdat[j, m]) + (gamma[m] * PROdat[j, m]) - (delta[m] * PLdat[j, m])  
+            D = Pdat[j, m] - PHAT   
+            SABSD[m] = SABSD[m] + abs(D) 
+
+    # get the first approximation of K (weighting factor)
+    SWTD = 0.0
+    AKHAT = np.empty((12,))
+    for m in range(12):
+        DBAR = SABSD[m] / number_calibration_years 
+        AKHAT[m] = 1.5 * math.log10((t_ratio[m] + 2.8) / DBAR) + 0.5
+        SWTD = SWTD + (DBAR * AKHAT[m])  
+
+    AK = np.empty((12,))
+    for m in range(12):
+        AK[m] = 17.67 * AKHAT[m] / SWTD 
+ 
+    return AK
+
+#-----------------------------------------------------------------------------------------------------------------------
+#@profile
+@numba.jit
+def _water_balance(T,
+                   P,
+                   AWC,
+                   TLA,
+                   B, 
+                   H,
+                   begin_year=1895):
+
+    '''
+    Computes a water balance accounting for monthly time series. Translated from the Fortran code pdinew.f
+    
+    :param T: monthly average temperature values, starting in January of the initial year 
+    :param P: monthly total precipitation values, starting in January of the initial year 
+    :param AWC: available water capacity, below (not including) the top inch
+    :param B: read from soil constants file 
+    :param H: read from soil constants file
+    :param begin_year: initial year of the dataset  
+    :param TLA: negative tangent of the latitude
+    :return: P, SP, PE, PL, PR, R, L, ET, RO, T, SSs, SSu
+    :rtype: numpy arrays with shape (total_years, 12)
+    '''
+    #!!!!!!!!!!!!!!!!!!!!!!!!!!!!!!!!!!!!!!!!!!!!!
+    #TODO document the differences between PRO and SP, as the SP return value (spdat) is being used as PRO (potential
+    # runoff) in later parts of the code, let's verify that this is intended, or perhaps spdat and prodat are 
+    # synonymous/duplicates and one of these can be eliminated, suspicion is that the PRO variable in pdinew.f
+    # refers to a probability value, so the variable for potential runoff is named SP instead (?)
+    #!!!!!!!!!!!!!!!!!!!!!!!!!!!!!!!!!!!!!!!!!!!!!
+    
+    #TODO determine the total number of years from the original shape of the input array, assume shape == (total months)
+    
+    #EXPERIMENTAL/DEBUG ONLY -- REMOVE
+    if AWC >= 1.0:
+        AWC = AWC - 1.0
+    
+    # reshape the precipitation array from 1-D (assumed to be total months) to (years, 12) with the second  
+    # dimension being calendar months, and the final/missing monthly values of the final year padded with NaNs
+    T = utils.reshape_to_years_months(T)
+    P = utils.reshape_to_years_months(P)
+    total_years = P.shape[0]
+    
+    WCTOP = 1.0
+    SS  = WCTOP
+    SU = AWC
+    WCTOT = AWC + WCTOP
+
+    #TODO document this, where do these come from?
+    PHI = np.array([-0.3865982, -0.2316132, -0.0378180, 0.1715539, 0.3458803, 0.4308320, \
+                     0.3916645, 0.2452467, 0.0535511, -0.15583436, -0.3340551, -0.4310691])
+    
+    # initialize the data arrays with NaNs    
+    pdat = np.full((total_years, 12), np.NaN)
+#     spdat = np.full((total_years, 12), np.NaN)
+    pedat = np.full((total_years, 12), np.NaN)
+    pldat = np.full((total_years, 12), np.NaN)
+    prdat = np.full((total_years, 12), np.NaN)
+    rdat = np.full((total_years, 12), np.NaN)
+    tldat = np.full((total_years, 12), np.NaN)
+    etdat = np.full((total_years, 12), np.NaN)
+    rodat = np.full((total_years, 12), np.NaN)
+    prodat = np.full((total_years, 12), np.NaN)
+    tdat = np.full((total_years, 12), np.NaN)
+    sssdat = np.full((total_years, 12), np.NaN)
+    ssudat = np.full((total_years, 12), np.NaN)
+
+    # loop on years and months
+    end_year = begin_year + total_years
+    years_range = range(begin_year, end_year)
+    for year_index, year in enumerate(years_range):
+    
+        for month_index in range(12):
+    
+            temperature = T[year_index, month_index]
+            precipitation = P[year_index, month_index]
+            
+            #-----------------------------------------------------------------------
+            #     HERE START THE WATER BALANCE CALCULATIONS
+            #-----------------------------------------------------------------------
+            SP = SS + SU
+            PR = AWC + WCTOP - SP
+
+            # PRO is the potential runoff. According to Alley (1984),
+            # PRO = AWC - PR = Ss + Su; with Ss and Su referring to those values at
+            # the beginning of the month: Ss0 and Su0.
+            PRO = SP
+
+            #-----------------------------------------------------------------------
+            #     1 - CALCULATE PE (POTENTIAL EVAPOTRANSPIRATION)   
+            #-----------------------------------------------------------------------
+            if temperature <= 32.0:
+                PE = 0.0
+            else:  
+                DUM = PHI[month_index] * TLA 
+                DK = math.atan(math.sqrt(1.0 - (DUM * DUM)) / DUM)   
+                if DK < 0.0:
+                    DK = 3.141593 + DK  
+                DK = (DK + 0.0157) / 1.57  
+                if temperature >= 80.0:
+                    PE = (math.sin((temperature / 57.3) - 0.166) - 0.76) * DK
+                else:  
+                    DUM = math.log(temperature - 32.0)
+                    PE = math.exp(-3.863233 + (B * 1.715598) - (B * math.log(H)) + (B * DUM)) * DK 
+        
+            #-----------------------------------------------------------------------
+            #     CONVERT DAILY TO MONTHLY  
+            #-----------------------------------------------------------------------
+            PE = PE * calendar.monthrange(year, month_index + 1)[1]
+
+            #-----------------------------------------------------------------------
+            #     2 - PL  POTENTIAL LOSS
+            #-----------------------------------------------------------------------
+            if SS >= PE:
+                PL  = PE  
+            else:  
+                PL = ((PE - SS) * SU) / (AWC + WCTOP) + SS   
+                PL = min(PL, SP)   
+        
+            #-----------------------------------------------------------------------
+            #     3 - CALCULATE RECHARGE, RUNOFF, RESIDUAL MOISTURE, LOSS TO BOTH   
+            #         SURFACE AND UNDER LAYERS, DEPENDING ON STARTING MOISTURE  
+            #         CONTENT AND VALUES OF PRECIPITATION AND EVAPORATION.  
+            #-----------------------------------------------------------------------
+            if precipitation >= PE:
+                #     ----------------- PRECIP EXCEEDS POTENTIAL EVAPORATION
+                ET = PE   
+                TL = 0.0  
+                if (precipitation - PE) > (WCTOP - SS):
+                    #         ------------------------------ EXCESS PRECIP RECHARGES
+                    #                                        UNDER LAYER AS WELL AS UPPER   
+                    RS = WCTOP - SS  
+                    SSS = WCTOP  
+                    if (precipitation - PE - RS) < (AWC - SU):
+                    #             ---------------------------------- BOTH LAYERS CAN TAKE   
+                    #                                                THE ENTIRE EXCESS  
+                        RU = precipitation - PE - RS  
+                        RO = 0.0  
+                    else:  
+                        #             ---------------------------------- SOME RUNOFF OCCURS 
+                        RU = AWC - SU   
+                        RO = precipitation - PE - RS - RU 
+
+                    SSU = SU + RU 
+                    R   = RS + RU 
+                else:  
+                    #         ------------------------------ ONLY TOP LAYER RECHARGED   
+                    R  = precipitation - PE  
+                    SSS = SS + precipitation - PE 
+                    SSU = SU  
+                    RO  = 0.0 
+
+            else:
+                #     ----------------- EVAPORATION EXCEEDS PRECIPITATION   
+                R  = 0.0  
+                if SS >= (PE - precipitation):
+                #         ----------------------- EVAP FROM SURFACE LAYER ONLY  
+                    SL  = PE - precipitation  
+                    SSS = SS - SL 
+                    UL  = 0.0 
+                    SSU = SU  
+                else:
+                    #         ----------------------- EVAP FROM BOTH LAYERS 
+                    SL  = SS  
+                    SSS = 0.0 
+                    UL  = (PE - precipitation - SL) * SU / (WCTOT)  # this includes the fix suggested by Jacobi 2013 
+                    UL  = min(UL, SU)
+                    SSU = SU - UL 
+
+                TL  = SL + UL 
+                RO  = 0.0 
+                ET  = precipitation  + SL + UL
+
+            # set the climatology and water balance data array values for this year/month time step
+            pdat[year_index, month_index] = precipitation
+#             spdat[year_index, month_index] = SP
+            pedat[year_index, month_index] = PE
+            pldat[year_index, month_index] = PL
+            prdat[year_index, month_index] = PR
+            rdat[year_index, month_index] = R
+            tldat[year_index, month_index] = TL
+            etdat[year_index, month_index] = ET
+            rodat[year_index, month_index] = RO
+            prodat[year_index, month_index] = PRO
+            tdat[year_index, month_index] = temperature
+            sssdat[year_index, month_index] = SSS
+            ssudat[year_index, month_index] = SSU
+      
+            # reset the upper and lower soil moisture values
+            SS = SSS
+            SU = SSU
+
+    return pdat, pedat, pldat, prdat, rdat, tldat, etdat, rodat, prodat, tdat, sssdat, ssudat
+
+#-----------------------------------------------------------------------------------------------------------------------
+#@profile
+@numba.jit
+def _zindex(alpha,
+            beta,
+            gamma,
+            delta,
+            P,
+            PE,
+            PR,
+            PRO,
+            PL,
+            K):
+    '''
+    Compute the Z-Index for a time series.
+    
+    :param alpha: array of the monthly "alpha" CAFEC coefficients, 1-D with 12 elements, one per calendar month 
+    :param beta: array of the monthly "beta" CAFEC coefficients, 1-D with 12 elements, one per calendar month 
+    :param gamma: array of the monthly "delta" CAFEC coefficients, 1-D with 12 elements, one per calendar month 
+    :param delta: array of the monthly "gamma" CAFEC coefficients, 1-D with 12 elements, one per calendar month 
+    :param P: array of monthly precipitation values, 1-D with total size matching the corresponding 2-D arrays 
+    :param PE: array of monthly potential evapotranspiration values, 2-D with shape (# of years, 12) 
+    :param PR: array of monthly potential recharge values, 2-D with shape (# of years, 12) 
+    :param PRO: array of monthly potential runoff values, 2-D with shape (# of years, 12) 
+    :param PL: array of monthly potential loss values, 2-D with shape (# of years, 12) 
+    :param K: array of the monthly climatic characteristic, 1-D with 12 elements, one per calendar month 
+    :return Z-Index and CAFEC precipitation (P-hat)
+    :rtype: two floats
+    '''
+    
+    # reshape the precipitation array, expected to have 1-D shape, to 2-D shape (years, 12)
+    P = utils.reshape_to_years_months(P)
+    
+    # allocate the Z-Index and P-hat arrays we'll build and return
+    Z = np.full(P.shape, np.NaN)
+    P_hat = np.full(P.shape, np.NaN)
+    
+    # loop over all years and months of the time series
+    for j in range(P.shape[0]):    
+                
+        for m in range(12):
+
+            # compute the CAFEC precipitation (P-hat)
+            ET_hat = alpha[m] * PE[j, m]             # eq. 10, Palmer 1965
+            R_hat = beta[m] * PR[j, m]               # eq. 11, Palmer 1965
+            RO_hat = gamma[m] * PRO[j, m]            # eq. 12, Palmer 1965
+            L_hat = delta[m] * PL[j, m]              # eq. 13, Palmer 1965
+            P_hat = ET_hat + R_hat + RO_hat - L_hat  # eq. 14, Palmer 1965
+            
+            # moisture departure
+            d = P[j, m] - P_hat      # eq. 15, Palmer 1965 
+            
+            # Z-Index
+            Z[j, m] = K[m] * d    # eq. 19, Palmer 1965 
+            
+    return Z
+
+#-----------------------------------------------------------------------------------------------------------------------
+#@profile
+@numba.jit
+def _zindex_from_climatology(temp_timeseries, 
+                             precip_timeseries, 
+                             awc, 
+                             neg_tan_lat, 
+                             B, 
+                             H,
+                             data_begin_year,
+                             calibration_begin_year,
+                             calibration_end_year):
+    '''
+    Compute the Z-Index for a time series.
+    
+    :return Z-Index
+    :rtype: array of floats
+    '''
+    
+#     # calculate the negative tangent of the latitude which is used as an argument to the water balance function
+#     neg_tan_lat = -1 * math.tan(math.radians(latitude))
+
+    # compute water balance values using the function translated from the Fortran pdinew.f
+    #NOTE keep this code in place in order to compute the PET used later, since the two have 
+    # different PET algorithms and we want to compare PDSI using the same PET inputs
+    #FIXME clarify the difference between SP and PRO (spdat and prodat)
+#     pdat, spdat, pedat, pldat, prdat, rdat, tldat, etdat, rodat, prodat, tdat, sssdat, ssudat = \
+    pdat, pedat, pldat, prdat, rdat, tldat, etdat, rodat, prodat, tdat, sssdat, ssudat = \
+        _water_balance(temp_timeseries, precip_timeseries, awc, neg_tan_lat, B, H)
+                 
+    #NOTE we need to compute CAFEC coefficients for use later/below
+    # compute PDSI etc. using translated functions from pdinew.f Fortran code
+    alpha, beta, delta, gamma, t_ratio = _cafec_coefficients(precip_timeseries,
+                                                             pedat,
+                                                             etdat,
+                                                             prdat,
+                                                             rdat,
+                                                             rodat,
+                                                             prodat,
+                                                             tldat,
+                                                             pldat,
+                                                             data_begin_year,
+                                                             calibration_begin_year,
+                                                             calibration_end_year)
+     
+    # compute the weighting factor (climatic characteristic) using the version translated from pdinew.f
+    K = _climatic_characteristic(alpha,
+                                 beta,
+                                 gamma,
+                                 delta,
+                                 pdat,
+                                 pedat,
+                                 prdat,
+                                 prodat,
+                                 pldat,
+                                 t_ratio,
+                                 data_begin_year,
+                                 calibration_begin_year,
+                                 calibration_end_year)
+
+    # compute the Z-index
+    #TODO eliminate the P-hat once development/debugging is complete, since it's really an intermediate/internal value
+    return _zindex(alpha, 
+                   beta, 
+                   gamma, 
+                   delta, 
+                   precip_timeseries, 
+                   pedat, 
+                   prdat, 
+                   prodat, 
+                   pldat, 
+                   K)
+
+#-----------------------------------------------------------------------------------------------------------------------
+#@profile
+#@numba.jit  #FIXME not yet working
+def _pdsi(Z):
+    '''
+    :param Z: 2-D array of Z-Index values, corresponding in total size to Z
+    '''
+    
+    # indicate that we'll use the globals for the backtracking months count and the current time step
+    global _k8
+    global _i
+    
+    # initialize some effective wetness values (previous and current)
+    PV = 0.0
+    V = 0.0
+    
+    # provisional severity index values computed for each month/timestep, typically carried forward for use
+    # in the next timestep, since current month X values are computed using the previous month's X values 
+    X1 = 0.0   # index appropriate to a wet spell that is becoming established, as well as the percent chance that a wet spell has begun 
+    X2 = 0.0   # index appropriate to a drought that is becoming established, as well as the percent chance that a drought has begun
+    X3 = 0.0   # index appropriate to a wet spell or drought that has already been established
+    
+    # percentage probability that an established weather spell (wet or dry) has ended (Pe in Palmer 1965, eq. 30)
+    prob_ended = 0.0   ##NOTE this was PRO in pdinew.f, now the variable name PRO is used for potential runoff
+
+    # create a DataFrame to use as a container for the arrays and values we'll use throughout the computation loop below
+    Z = np.reshape(Z, (Z.size, 1))
+    df = pd.DataFrame(data=Z, 
+                      index=range(0, Z.size), 
+                      columns=['Z'])
+
+    # create a list of coluumn names that match to the intermediate work arrays
+    column_names = ['PPR', 'PDSI', 'PHDI', 'WPLM', 'SX', 'SX1', 'SX2', 'SX3', 'X', 'PX1', 'PX2', 'PX3']
+    for column_name in column_names:
+        
+        # get the array corresponding to the current column
+        column_array = np.full(Z.shape, np.NaN).flatten()
+        
+        # add the column to the DataFrame (as a Series)
+        df[column_name] = pd.Series(column_array)
+
+    # add a month index column used to keep track of which month index to use for the start of backtracking
+    column_array = np.full(Z.shape, 0, dtype=int).flatten()
+    df['index_i'] = pd.Series(column_array)
+
+    # the total number of backtracking months, i.e. when performing backtracking we'll back fill this many months
+    _k8 = 0
+    
+    # loop over all years and months of the time series
+    for _i in range(Z.size):    
+                
+#         # DEBUGGING ONLY -- REMOVE
+#         print('_i: {0}'.format(_i))
+        
+        # keep track of final backtracking index, meaningful once _k8 > 0, where _k8 > 0 indicates that backtracking is required
+        df.index_i[_k8] = _i
+         
+        # original (all-caps) comments from pdinew.f, left in place to facilitate development
+
+        # if the percentage probability (PPR in Palmer 1965) is 100% or 0%               
+        if prob_ended == 100.0 or prob_ended == 0.0:  
+        #     ------------------------------------ NO ABATEMENT UNDERWAY
+        #                                          WET OR DROUGHT WILL END IF   
+        #                                             -0.5 =< X3 =< 0.5   
+            
+            # "near normal" is defined as the range [-0.5 ... 0.5], Palmer 1965 p. 29
+            if abs(X3) <= 0.5:
+            #         ---------------------------------- END OF DROUGHT OR WET  
+                PV = 0.0 
+                df.PPR[_i] = 0.0 
+                df.PX3[_i] = 0.0 
+                #             ------------ BUT CHECK FOR NEW WET OR DROUGHT START FIRST
+                # GOTO 200 in pdinew.f
+                df, X1, X2, X3, V, prob_ended = _compute_X(df, X1, X2, PV)
+                 
+            elif X3 > 0.5:   
+                #         ----------------------- WE ARE IN A WET SPELL 
+                if df.Z[_i] >= 0.15:   
+                    #              ------------------ THE WET SPELL INTENSIFIES 
+                    #GO TO 210 in pdinew.f
+                    df, X1, X2, X3, V, PV, prob_ended = _between_0s(df, X3)
+                    
+                else:
+                    #             ------------------ THE WET STARTS TO ABATE (AND MAY END)  
+                    #GO TO 170 in pdinew.f
+                    df, X1, X2, X3, V, prob_ended = _wet_spell_abatement(df, V, prob_ended, X1, X2, X3)
+
+            elif X3 < -0.5:  
+                #         ------------------------- WE ARE IN A DROUGHT
+                
+                # in order to start to pull out of a drought the Z-Index for the month needs to be >= -0.15 (Palmer 1965, eq. 29)
+                if df.Z[_i] <= -0.15:  #NOTE pdinew.f uses <= here, rather than <: "IF (Z(j,m).LE.-.15) THEN..."
+                    #              -------------------- THE DROUGHT INTENSIFIES 
+                    #GO TO 210
+                    df, X1, X2, X3, V, PV, prob_ended = _between_0s(df, X3)
+
+                else:
+                    # Palmer 1965, p. 29: "any value of Z >= -0.15 will tend to end a drought"
+                    #             ------------------ THE DROUGHT STARTS TO ABATE (AND MAY END)  
+                    #GO TO 180
+                    df, X1, X2, X3, V, prob_ended = _dry_spell_abatement(df, V, X1, X2, X3, prob_ended)
+
+        else:
+            #     ------------------------------------------ABATEMENT IS UNDERWAY   
+            if X3 > 0.0:
+                
+                #         ----------------------- WE ARE IN A WET SPELL 
+                #GO TO 170 in pdinew.f
+                df, X1, X2, X3, V, prob_ended = _wet_spell_abatement(df, V, prob_ended, X1, X2, X3)
+            
+            else:  # if X3 <= 0.0:
+                
+                #         ----------------------- WE ARE IN A DROUGHT   
+                #GO TO 180
+                df, X1, X2, X3, V, prob_ended = _dry_spell_abatement(df, V, X1, X2, X3, prob_ended)
+
+    # clear out the remaining values from the backtracking array, if any are left, assigning into the indices arrays
+    for x in range(_k8):
+
+        # get the next backtrack month index
+        y = df.index_i[x]
+
+        df.PDSI[y] = df.X[y] 
+        df.PHDI[y] = df.PX3[y]
+        
+        if df.PX3[y] == 0.0:
+        
+            df.PHDI[y] = df.X[y]
+        
+        df.WPLM[y] = _case(df.PPR[y], df.PX1[y], df.PX2[y], df.PX3[y]) 
+    
+    # return the Palmer severity index values as 1-D arrays
+    return df.PDSI.values, df.PHDI.values, df.WPLM.values
+
+#-----------------------------------------------------------------------------------------------------------------------
+# from label 190 in pdinew.f
+#@profile
+@numba.jit
+def _get_PPR_PX3(df,
+                 prob_ended,
+                 Ze,
+                 V,
+                 PV,
+                 X3):
+    
+    # indicate that we'll use the globals for backtrack months count and current time step
+    global _k8
+    global _i
+    
+    #-----------------------------------------------------------------------
+    #     PROB(END) = 100 * (V/Q)  WHERE:   
+    #             V = SUM OF MOISTURE EXCESS OR DEFICIT (UD OR UW)  
+    #                 DURING CURRENT ABATEMENT PERIOD   
+    #             Q = TOTAL MOISTURE ANOMALY REQUIRED TO END THE
+    #                 CURRENT DROUGHT OR WET SPELL  
+    #-----------------------------------------------------------------------
+    if prob_ended == 100.0: 
+        #     --------------------- DROUGHT OR WET CONTINUES, CALCULATE 
+        #                           PROB(END) - VARIABLE Ze 
+        Q = Ze
+    else:  
+        Q = Ze + V
+
+    # percentage probability that an established drought or wet spell has ended
+    df.PPR[_i] = (PV / Q) * 100.0   # eq. 30 Palmer 1965
+    if df.PPR[_i] >= 100.0:
+         
+        df.PPR[_i] = 100.0
+        df.PX3[_i] = 0.0  
+    else:
+        # eq. 25, Palmer (1965); eq. 4, Wells et al (2003) 
+        df.PX3[_i] = (0.897 * X3) + (df.Z[_i] / 3.0)
+
+    return df
+
+#-----------------------------------------------------------------------------------------------------------------------
+# from label 170 in pdinew.f
+#@profile
+@numba.jit
+def _wet_spell_abatement(df,
+                         V, 
+                         prob_ended,
+                         X1, 
+                         X2, 
+                         X3):
+    
+    # indicate that we'll use the globals for backtrack months count and current time step
+    global _k8
+    global _i
+    
+    #-----------------------------------------------------------------------
+    #      WET SPELL ABATEMENT IS POSSIBLE  
+    #-----------------------------------------------------------------------
+    Ud = df.Z[_i] - 0.15  
+    PV = Ud + min(V, 0.0) 
+    if PV >= 0.0:
+
+        # GO TO label 210 in pdinew.f
+        df, X1, X2, X3, V, PV, prob_ended = _between_0s(df, X3)
+
+    else:
+        #     ---------------------- DURING A WET SPELL, PV => 0 IMPLIES
+        #                            PROB(END) HAS RETURNED TO 0
+        Ze = -2.691 * X3 + 1.5
+
+        # compute the PPR and PX3 values    
+        df = _get_PPR_PX3(df, prob_ended, Ze, V, PV, X3)  # label 190 in pdinew.f
+        
+        # continue at label 200 in pdinew.f
+        # recompute the X values and other intermediates
+        df, X1, X2, X3, V, prob_ended = _compute_X(df, X1, X2, PV)
+
+    return df, X1, X2, X3, V, prob_ended
+
+#-----------------------------------------------------------------------------------------------------------------------
+# from label 180 in pdinew.f
+#@profile
+@numba.jit
+def _dry_spell_abatement(df,
+                         V,   # accumulated effective wetness
+                         X1, 
+                         X2,
+                         X3,
+                         prob_ended):
+    '''
+    
+    '''
+    # indicate that we'll use the globals for backtrack months count and current time step
+    global _k8
+    global _i
+    
+    #-----------------------------------------------------------------------
+    #      DROUGHT ABATEMENT IS POSSIBLE
+    #-----------------------------------------------------------------------
+    
+    # the "effective wetness" of the current month
+    Uw = df.Z[_i] + 0.15   # Palmer 1965, eq. 29
+    
+    # add this month's effective wetness to the previously accumulated effective wetness (if it was positive),
+    # this value will eventually be used as the numerator in the equation for calculating percentage probability
+    # that an established weather spell has ended (eq. 30, Palmer 1965)
+    PV = Uw + max(V, 0.0)
+    
+    # if this month's cumulative effective wetness value isn't positive then there is 
+    # insufficient moisture this month to end or even abate the established dry spell
+    if PV <= 0:
+        #     ---------------------- DURING A DROUGHT, PV =< 0 IMPLIES  
+        #                            PROB(END) HAS RETURNED TO 0        
+        # GOTO 210 in pdinew.f
+        df, X1, X2, X3, V, PV, prob_ended = _between_0s(df, X3)
+    
+    else:
+        # abatement is underway
+        
+        # Calculate the Z value which corresponds to an amount of moisture that is sufficient to end 
+        # the currently established drought in a single month. Once this is known then we can compare 
+        # against the actual Z value, to see if we've pulled out of the established drought or not 
+        Ze = (-2.691 * X3) - 1.5   # eq. 28, Palmer 1965
+        
+        # compute the percentage probability that the established spell has ended (PPR),
+        # and the severity index for the established spell (PX3)
+        df = _get_PPR_PX3(df, prob_ended, Ze, V, PV, X3)  # label 190 in pdinew.f
+        
+        # continue at label 200 in pdinew.f
+        # recompute the X values and other intermediates
+        df, X1, X2, X3, V, prob_ended = _compute_X(df, X1, X2, PV)
+
+    return df, X1, X2, X3, V, prob_ended
+    
+#-----------------------------------------------------------------------------------------------------------------------
+# label 200 in pdinew.f
+#@profile
+#@numba.jit  #FIXME not working yet
+def _compute_X(df,
+               X1,
+               X2,
+               PV):
+    
+    # indicate that we'll use the globals for backtrack months count and current time step
+    global _k8
+    global _i
+        
+    #-----------------------------------------------------------------------
+    #     CONTINUE X1 AND X2 CALCULATIONS.  
+    #     IF EITHER INDICATES THE START OF A NEW WET OR DROUGHT,
+    #     AND IF THE LAST WET OR DROUGHT HAS ENDED, USE X1 OR X2
+    #     AS THE NEW X3.
+    #-----------------------------------------------------------------------
+    
+    # compute PX1 using the general formula for X, and make sure we come up with a positive value
+    df.PX1[_i] = (0.897 * X1) + (df.Z[_i] / 3.0)
+    df.PX1[_i] = max(df.PX1[_i], 0.0)
+
+    # let's see if pre-computing the PX2 value here prevents us from getting into the error condition where we end up with a NaN for X2 
+    df.PX2[_i] = (0.897 * X2) + (df.Z[_i] / 3.0)
+    df.PX2[_i] = min(df.PX2[_i], 0.0)   
+
+    #TODO explain these conditionals, refer to literature
+    if df.PX1[_i] >= 1.0:   
+        
+        if df.PX3[_i] == 0.0:   
+            #         ------------------- IF NO EXISTING WET SPELL OR DROUGHT   
+            #                             X1 BECOMES THE NEW X3 
+            df.X[_i] = df.PX1[_i] 
+            df.PX3[_i] = df.PX1[_i] 
+            df.PX1[_i] = 0.0
+            iass = 1
+            df = _assign(df, iass)
+                
+            #GOTO 220 in pdinew.f
+            V = PV 
+            prob_ended = df.PPR[_i] 
+            X1 = df.PX1[_i] 
+            X2 = df.PX2[_i] 
+            X3 = df.PX3[_i] 
+
+            return df, X1, X2, X3, V, prob_ended
+            
+    #TODO explain these conditionals, refer to literature
+    if df.PX2[_i] <= -1.0:  
+        
+        if df.PX3[_i] == 0.0:   
+            #         ------------------- IF NO EXISTING WET SPELL OR DROUGHT   
+            #                             X2 BECOMES THE NEW X3 
+            df.X[_i]   = df.PX2[_i] 
+            df.PX3[_i] = df.PX2[_i] 
+            df.PX2[_i] = 0.0  
+            iass = 2            
+            df = _assign(df, iass)
+
+            #GOTO 220 in pdinew.f
+            V = PV 
+            prob_ended = df.PPR[_i] 
+            X1 = df.PX1[_i] 
+            X2 = df.PX2[_i] 
+            X3 = df.PX3[_i] 
+
+            return df, X1, X2, X3, V, prob_ended
+            
+    #TODO explain these conditionals, refer to literature
+    if df.PX3[_i] == 0.0:   
+        #    -------------------- NO ESTABLISHED DROUGHT (WET SPELL), BUT X3=0  
+        #                         SO EITHER (NONZERO) X1 OR X2 MUST BE USED AS X3   
+        if df.PX1[_i] == 0.0:   
+        
+            df.X[_i] = df.PX2[_i]   
+            iass = 2            
+            df = _assign(df, iass)
+
+            #GOTO 220 in pdinew.f
+            V = PV 
+            prob_ended = df.PPR[_i] 
+            X1 = df.PX1[_i] 
+            X2 = df.PX2[_i] 
+            X3 = df.PX3[_i] 
+
+            return df, X1, X2, X3, V, prob_ended
+
+        elif df.PX2[_i] == 0:
+            
+            df.X[_i] = df.PX1[_i]   
+            iass = 1   
+            df = _assign(df, iass)
+
+            #GOTO 220 in pdinew.f
+            V = PV 
+            prob_ended = df.PPR[_i] 
+            X1 = df.PX1[_i] 
+            X2 = df.PX2[_i] 
+            X3 = df.PX3[_i] 
+
+            return df, X1, X2, X3, V, prob_ended
+
+    #-----------------------------------------------------------------------
+    #     AT THIS POINT THERE IS NO DETERMINED VALUE TO ASSIGN TO X,
+    #     ALL VALUES OF X1, X2, AND X3 ARE SAVED IN SX* arrays. AT A LATER  
+    #     TIME X3 WILL REACH A VALUE WHERE IT IS THE VALUE OF X (PDSI). 
+    #     AT THAT TIME, THE ASSIGN SUBROUTINE BACKTRACKS THROUGH SX* arrays   
+    #     CHOOSING THE APPROPRIATE X1 OR X2 TO BE THAT MONTH'S X. 
+    #-----------------------------------------------------------------------
+    
+    df.SX1[_k8] = df.PX1[_i] 
+    df.SX2[_k8] = df.PX2[_i] 
+    df.SX3[_k8] = df.PX3[_i] 
+    df.X[_i] = df.PX3[_i] 
+    _k8 = _k8 + 1
+    
+    #-----------------------------------------------------------------------
+    #     SAVE THIS MONTHS CALCULATED VARIABLES (V,PRO,X1,X2,X3) FOR   
+    #     USE WITH NEXT MONTHS DATA 
+    #-----------------------------------------------------------------------
+    V = PV 
+    prob_ended = df.PPR[_i] 
+    X1 = df.PX1[_i] 
+    X2 = df.PX2[_i] 
+    X3 = df.PX3[_i] 
+
+    return df, X1, X2, X3, V, prob_ended
+ 
+#-----------------------------------------------------------------------------------------------------------------------
+# from label 210 in pdinew.f
+#@profile
+@numba.jit
+def _between_0s(df,
+                X3):
+    '''
+    Compute index values when a weather spell has been established and no abatement is underway. In this case we 
+    calculate the X3 for use as the current month's severity index, if no backtracking is called for, and if 
+    backtracking is called for then for all the backtracked months we'll use the X3 values computed for those months.
+    
+    :param df: a pandas DataFrame containing the various work arrays used within
+    :param K8: the number of backtracking steps currently called for, i.e. the number of previous months 
+               for which a conclusive severity index has not yet been determined and which require back fill
+    :param X3: the previous month's severity index for any weather spell that has become established
+    :param i: month index, assuming the timeseries work arrays have a single dimension with shape: (total months)
+    :return: seven values: 1) the same pandas DataFrame used as the first argument, now with an updated state 
+                           2) the X1 for this month (always 0.0), to be used within the next month's index calculations  
+                           3) the X2 for this month (always 0.0), to be used within the next month's index calculations  
+                           4) the X3 for this month, to be used within the next month's index calculations
+                           5) the accumulated "effective wetness" after this month's accounting (always 0.0)
+                           6) the percentage probability that an established weather spell has ended (always 0.0) 
+                           7) the number of months requiring back fill via the backtracking process (always 0)
+    '''
+    
+    # indicate that we'll use the globals for backtrack months count and current time step
+    global _k8
+    global _i
+    
+    #-----------------------------------------------------------------------
+    #     PROB(END) RETURNS TO 0.  A POSSIBLE ABATEMENT HAS FIZZLED OUT,
+    #     SO WE ACCEPT ALL STORED VALUES OF X3  
+    #-----------------------------------------------------------------------
+    
+    # reset the previous cumulative effective wetness value
+    PV = 0.0
+
+    # the probability that we've reached the end of a weather spell (PPR, or Pe in Palmer 1965) is zero 
+    df.PPR[_i] = 0.0
+    
+    # X3 is the index value in play here since our Pe is zero, so only calculate this month's X3 and use this as the X
+    df.PX1[_i] = 0.0 
+    df.PX2[_i] = 0.0 
+    df.PX3[_i] = (0.897 * X3) + (df.Z[_i] / 3.0)
+    df.X[_i] = df.PX3[_i] 
+    
+    if _k8 == 0:  # no backtracking required
+        
+        df.PDSI[_i] = df.X[_i]  
+        df.PHDI[_i] = df.PX3[_i] 
+        
+        if df.PX3[_i] == 0.0:
+            
+            df.PHDI[_i] = df.X[_i]
+        
+        df.WPLM[_i] = _case(df.PPR[_i], df.PX1[_i], df.PX2[_i], df.PX3[_i]) 
+        
+    else:  # perform backtracking, assigning the stored X3 values as our new backtrack array values
+
+        iass = 3   
+        df = _assign(df, iass)
+
+    #-----------------------------------------------------------------------------------------------
+    #     SAVE THIS MONTHS CALCULATED VARIABLES (V, PRO, X1, X2, X3) FOR USE WITH NEXT MONTHS DATA 
+    #-----------------------------------------------------------------------------------------------
+    
+    # accumulated effective wetness reset to zero
+    V = 0.0
+    X1 = df.PX1[_i]  # zero
+    X2 = df.PX2[_i]  # zero
+    X3 = df.PX3[_i]  # the X3 calculated above
+    prob_ended = df.PPR[_i] 
+
+    return df, X1, X2, X3, V, PV, prob_ended
+
+#-----------------------------------------------------------------------------------------------------------------------
+#@profile
+#@numba.jit  #FIXME not working yet
+def _assign(df,
+            which_X):
+
+    '''
+    :df pandas DataFrame containing the timeseries arrays we'll use to perform the appropriate assignment of values 
+    :param which_X: flag to determine which of the df.SX* values to save into the main backtracking array, df.SX, 
+                    valid values are 1, 2, or 3 (this corresponds to iass/ISAVE in pdinew.f)
+    :param K8: the number of months we need to back fill when performing backtracking assignment of values
+                    (this is K8 in pdinew.f)
+    :param i: month index, assuming the timeseries work arrays have a single dimension with shape: (total months)
+    :return: pandas DataFrame, the same one as was passed as the first argument, but now with updated values 
+     '''
+
+    # indicate that we'll use the globals for the backtracking months count and the current time step
+    global _k8
+    global _i
+    
+    #-----------------------------------------------------------------------
+    #     FIRST FINISH OFF FILE 8 WITH LATEST VALUES OF PX3, Z,X
+    #     X=PX1 FOR I=1, PX2 FOR I=2, PX3,  FOR I=3 
+    #-----------------------------------------------------------------------
+    df.SX[_k8] = df.X[_i]
+     
+    if _k8 == 0:  # no backtracking required
+
+        # set the PDSI to X
+        df.PDSI[_i] = df.X[_i]  
+    
+        # the PHDI is X3 if not zero, otherwise use X
+        if df.PX3[_i] == 0.0:
+            df.PHDI[_i] = df.X[_i]
+        else:
+            df.PHDI[_i] = df.PX3[_i]         
+        
+        # select the best fit for WPLM
+        df.WPLM[_i] = _case(df.PPR[_i], df.PX1[_i], df.PX2[_i], df.PX3[_i]) 
+
+    else:  # perform backtracking
+        
+        #-------------------------------------------------------------------------------------------------------
+        # Here we're filling an array (SX) with the final PDSI values for each 
+        # of the months that are being back filled as part of the backtracking process.
+        # Each month has had three X values computed and stored in the SX? arrays,
+        # and based on which of these is specified we'll fill the SX array with the
+        # stored X values appropriate for the month. In the case of either X1 or X2 
+        # then we'll first check to make sure the X value has not gone to zero, 
+        # which indicates a state change and which flips the X that'll be saved 
+        # for the month and subsequent months until the value goes to zero (at which 
+        # point it would flip again).   
+        #-------------------------------------------------------------------------------------------------------
+        
+        if which_X == 3:  
+            #     ---------------- USE ALL X3 VALUES
+
+            # fill the stored backtrack values array (SX) with the stored X3 values for all the backtracked months
+            for Mm in range(_k8):
+        
+                df.SX[Mm] = df.SX3[Mm]  # label 10 in assign() within pdinew.f
+                                
+        else: 
+            #     -------------- BACKTRACK THRU ARRAYS, STORING ASSIGNED X1 (OR X2) 
+            #                    IN SX UNTIL IT IS ZERO, THEN SWITCHING TO THE OTHER
+            #                    UNTIL IT IS ZERO, ETC.
+            
+            # loop from the final month of the backtracking stack through to the first 
+            for Mm in range(_k8 - 1, -1, -1):  # corresponds with line 1100 in pdinew.f
+
+                #-------------------------------------------------------------------------------------------------------
+                # Based on which of the X values we're told to store we first check to make sure that it's non-zero,
+                # and if so then it's stored in SX, otherwise we start using the other X until it too becomes zero, 
+                # at which time the X being used (which_X) switches again, and so on.
+                #-------------------------------------------------------------------------------------------------------
+                
+                if which_X == 1: # then GO TO 20 in pdinew.f
+                    
+                    # we should assign the stored X1 values into the main backtracking array until 
+                    # we find a stored X1 that is zero, which indicates a state change (wet to dry)
+                    
+                    if df.SX1[Mm] == 0:  # then GO TO 50 in pdinew.f
+                        
+                        # the X1, or severity index for a wet spell that's being established, is zero 
+                        # for this backtrack month, indicating that we need to switch to using the X2 values
+                        which_X = 2
+                        df.SX[Mm] = df.SX2[Mm]
+                    
+                    else:
+                        # assign the stored X1 into this backtrack month's position within the main backtracking array
+                        df.SX[Mm] = df.SX1[Mm]
+                
+                elif which_X == 2: # then GO TO 40 in pdinew.f
+                    
+                    # we should assign the stored X2 values into the main backtracking array until 
+                    # we find a stored X2 that is zero, which indicates a state change (dry to wet)
+                    
+                    if df.SX2[Mm] == 0: # then GO TO 30 in pdinew.f
+                        
+                        # the X2, or severity index for a dry spell that's being established, is zero 
+                        # for this backtrack month, indicating that we need to switch to using the X1 values
+                        which_X = 1
+                        df.SX[Mm] = df.SX1[Mm]
+                        
+                    else:
+                        
+                        # assign the stored X2 into this backtrack month's position within the main backtracking array
+                        df.SX[Mm] = df.SX2[Mm]    
+            
+        # label 70 from pdinew.f
+        #-----------------------------------------------------------------------
+        #     PROPER ASSIGNMENTS TO ARRAY SX HAVE BEEN MADE,
+        #     OUTPUT THE MESS   
+        #-----------------------------------------------------------------------
+         
+        # assignment of stored X values as the final Palmer index values for the unassigned/backtracking months 
+        for n in range(_k8 + 1):  # this matches with pdinew.f line 1116 label 70 in assign() subroutine, DO 80 N = 1,K8
+                     
+            # get the 1-D index equivalent to the j/m index for the final arrays 
+            # (PDSI, PHDI, etc.) that we'll assign to in the backtracking process
+            ix = df.index_i[n]  # EXPERIMENTAL DEBUG --REMOVE?
+             
+            # assign the backtracking array's value for the current backtrack month as that month's final PDSI value
+            df.PDSI[ix] = df.SX[n] 
+ 
+            # the PHDI is X3 if not zero, otherwise use X
+            #TODO literature reference for this?
+            df.PHDI[ix] = df.PX3[ix]
+            if df.PX3[ix] == 0.0:
+                df.PHDI[ix] = df.SX[n]
+                 
+            # select the best fit for WPLM
+            df.WPLM[ix] = _case(df.PPR[ix],
+                                df.PX1[ix], 
+                                df.PX2[ix],
+                                df.PX3[ix])
+    
+        # reset the backtracking month count / array index 
+        _k8 = 0
+
+    return df
+
+#-----------------------------------------------------------------------------------------------------------------------
+#@profile
+@numba.jit
+def _case(PROB,
+          X1,
+          X2,
+          X3):
+    #   
+    #     THIS SUBROUTINE SELECTS THE PRELIMINARY (OR NEAR-REAL TIME)   
+    #     PALMER DROUGHT SEVERITY INDEX (PDSI) FROM THE GIVEN X VALUES  
+    #     DEFINED BELOW AND THE PROBABILITY (PROB) OF ENDING EITHER A   
+    #     DROUGHT OR WET SPELL. 
+    #   
+    #     X1   - INDEX FOR INCIPIENT WET SPELLS (ALWAYS POSITIVE)   
+    #     X2   - INDEX FOR INCIPIENT DRY SPELLS (ALWAYS NEGATIVE)   
+    #     X3   - SEVERITY INDEX FOR AN ESTABLISHED WET SPELL (POSITIVE) OR DROUGHT (NEGATIVE)  
+    #     PDSI - THE SELECTED PDSI (EITHER PRELIMINARY OR FINAL)
+    #   
+    #   This subroutine written and provided by CPC (Tom Heddinghaus & Paul Sabol).
+    #   
+
+    if X3 == 0.0: #) GO TO 10 in pdinew.f
+        #     IF X3=0 THE INDEX IS NEAR NORMAL AND EITHER A DRY OR WET SPELL
+        #     EXISTS.  CHOOSE THE LARGEST ABSOLUTE VALUE OF X1 OR X2.  
+        PDSI = X1
+        if abs(X2) > abs(X1): 
+            PDSI = X2
+
+    elif 0.0 < PROB < 100.0: # GO TO 20 in pdinew.f
+
+        # put the probability value into 0..1 range
+        probability = PROB / 100.0
+        if X3 > 0.0: #) GO TO 30
+            #     TAKE THE WEIGHTED SUM OF X3 AND X2
+            PDSI = (1.0 - probability) * X3 + probability * X2   
+        else:  
+            #     TAKE THE WEIGHTED SUM OF X3 AND X1
+            PDSI = (1.0 - probability) * X3 + probability * X1   
+
+    else:
+        #     A WEATHER SPELL IS ESTABLISHED AND PDSI=X3 AND IS FINAL
+        PDSI = X3
+ 
+    return PDSI
+
+#-----------------------------------------------------------------------------------------------------------------------
+# from pdinew.f
+def _pe(temperature,
+        month_index,
+        latitude,
+        data_start_year,
+        B,
+        H):
+    """
+    Computes potential evapotranspiration based on the method used in original PDSI code pdi.f
+    
+    :param temperature: temperature value in degrees Fahrenheit
+    :param month_index: index into monthly timeseries, with 0 corresponding to January of the initial year
+    :param latitude: latitude value in degrees north 
+    :param data_start_year: initial year of the data being computed
+    :param B: ?
+    :param H: ?
+    """
+    #TODO document this, where do these come from?
+    PHI = np.array([-0.3865982, -0.2316132, -0.0378180, 0.1715539, 0.3458803, 0.4308320, \
+                     0.3916645, 0.2452467, 0.0535511, -0.15583436, -0.3340551, -0.4310691])
+    
+    TLA = -1 * math.tan(math.radians(latitude))
+#     TLA = math.tan(math.radians(latitude))
+    
+    #-----------------------------------------------------------------------
+    #     1 - CALCULATE PE (POTENTIAL EVAPOTRANSPIRATION)   
+    #-----------------------------------------------------------------------
+    if temperature <= 32.0:
+        PE = 0.0
+    else:  
+        DUM = PHI[month_index % 12] * TLA 
+        
+        try:
+            DK = math.atan(math.sqrt(1.0 - (DUM * DUM)) / DUM)   
+        except ValueError:
+            logger.exception('Failed to complete', exc_info=True)
+            raise
+            
+        if DK < 0.0:
+            DK = 3.141593 + DK  
+        DK = (DK + 0.0157) / 1.57  
+        if temperature >= 80.0:
+            PE = (math.sin((temperature / 57.3) - 0.166) - 0.76) * DK
+        else:  
+            DUM = math.log(temperature - 32.0)
+            PE = math.exp(-3.863233 + (B * 1.715598) - (B * math.log(H)) + (B * DUM)) * DK 
+
+        #-----------------------------------------------------------------------
+        #     CONVERT DAILY TO MONTHLY  
+        #-----------------------------------------------------------------------
+        year = data_start_year + int((month_index + 1) / 12)
+        month = month_index % 12
+        PE = PE * calendar.monthrange(year, month + 1)[1]
+
+    return PE
+
+#-----------------------------------------------------------------------------------------------------------------------
+def potential_evapotranspiration(monthly_temps_celsius,
+                                 latitude,
+                                 data_start_year,
+                                 B,
+                                 H):
+
+    # assumes monthly_temps_celsius, B, and H have same dimensions, etc.
+    
+    pet = np.full(monthly_temps_celsius.shape, np.NaN)
+    monthly_temps_fahrenheit = scipy.constants.convert_temperature(monthly_temps_celsius, 'C', 'F')
+    for i in range(monthly_temps_celsius.size):
+        pet[i] = _pe(monthly_temps_fahrenheit[i], i, latitude, data_start_year, B, H)
+    return pet
+